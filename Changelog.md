# Change Log

Please see [here](https://github.com/NLnetLabs/krill/projects?query=is%3Aopen+sort%3Aname-asc)
for planned releases.

<<<<<<< HEAD
## To be released
=======
## 0.7.4 'Multipass!'

There is no need to upgrade to this version. It was created only so that you can continue
to compile Krill locally using the latest Rust compiler.

As it turns out the use of many asynchronous calls, the cool stuff which make Krill thread safe,
cause the compiler to do quite a bit of work in a process called 'Monomorphization'. The latest
compiler version will go on strike as a result, unless we instruct it beforehand that more work
is coming its way.

## 0.7.3 'Slow Food'
>>>>>>> 58e57afd

See [here](https://github.com/NLnetLabs/krill/projects/14)

* Breaking change in ROA delta error reporting, the response will now include a full
  report of all issues (attempt to add duplicate ROA or remove unknown ROA, etc, etc)
  
## 0.7.2 'Small Bites'

This release fixes an issue where BGP RIS Dump files that were not properly retrieved would
cause a thread to choke. As this can lead to lock poisoning this type of event could cause
other Krill processes to stop functioning properly. All users of Krill 0.7.0 and 0.7.1 are
advised to upgrade.

In addition to this German translations have been added to the UI.

## 0.7.1 'Sobremesa'

This release fixes the ROA migration introduced in 0.7.0. We identified an issue where the
clean up of ROAs would fail because Krill tried adding explicit forms of ROAs - with max
length set - before removing the implicit definitions.

## 0.7.0 'Escondidinho de Lagosta'

This release brings significant improvements aimed at maintaining your ROAs. For now, Krill
will download aggregated BGP dumps from the RIPE NCC Routing Information Service (*) and
analyse how your ROAs affect announcements seen for your resources. In future we will extend
this system, so that it can use near-real-time data, or even a local feed with your own BGP
information instead. 

For these changes to work well we needed to do some work on cleaning up existing ROAs. Until
now Krill has allowed the creation of essentially duplicate, or nonsensical ROAs, such as:
* ROAs for an ASN and prefix with and without an explicit max length matching the prefix 
* ROAs for a prefix and ASN which were already permitted by another ROA.  

On upgrade Krill will clean up such redundant authorizations for ROAs. For example if the
following authorizations would exist:

 192.168.0.0/16      => 64496
 192.168.0.0/24      => 64496
 192.168.0.0/16-24   => 64496
 
Then only this last authorization needs to be kept, the first two are also covered by it.

Before this release it was also possible to have the same authorization with, and without, using
an explicit max length. For example:

 192.168.0.0/16      => 64496
 192.168.0.0/16-16   => 64496

Now Krill will *always* use an explicit max length in the definitions. Note however, that it is
still best practice to use the same max length as the announced prefix length, so Krill will just
set this by default if it is not specified.

*: https://www.ripe.net/analyse/internet-measurements/routing-information-service-ris

## 0.6.3 'Play it again, Sam'

This release addresses an issue where users with a CA that has delegated children, which in turn
had performed a key roll over in the past, could not upgrade to Release 0.6.2.

Users who already successfully upgraded to Release 0.6.2 do not need to upgrade urgently. This
release includes a number of fixes for minor issues, which will also be included in the 0.7.0
Release which is due in 2-4 weeks:
* `krillc issues` fails with `Error: Unknown API method` (#248)
* `krillc parents` help text refers incorrectly to publisher request instead of child request (#251)
* Normalize request/response `krillc help` texts (#252)
* `krillc` incorrectly reports XML as a supported output format (#253)
* Inconsistent use of "cas" in `krillc bulk` subcommand summary text (#254)
* Be consistent when referring to ending with a / (#255)

## 0.6.2 'That was even faster!'

So, as it turns out.. the code used to determine the age of snapshot files used in the previous
release was not safe on all platforms. This release fixes this!

Users who upgraded to 0.6.1 and see messages like: "Creation time is not available on this
platform currently" in their logs, please upgrade!

## 0.6.1 'That was fast!'

This release fixes an issue where the Krill Repository Server deleted RRDP snapshot files as soon
as a new notification file was published. This leads to issues in case a cached notification file
is served to validators. 

Users who use Krill as their own Repository Server are advised to upgrade.

Users who publish at a repository provided to them by a third party (e.g. nic.br) can safely skip
this release.  

## 0.6.0 'Go with the Flow'

The most visible change in this release is that the embedded Lagosta UI now includes French, Greek
and Spanish translations. But, the vast majority of the work went into making Krill use asynchronous
code.

We migrated from actix-web to Hyper. Hyper is a fast, safe and fully asynchronous web framework
which has a lot of momentum behind it. This change also meant that we needed to ensure that
Krill itself uses safe asynchronous code whenever it connects to a remote system, like a parent
or repository, or in case of the CLI the Krill API itself.

In addition to this we improved the history API to ensure that Krill will no longer use an
excessive amount of history in cases where a CA has a long history. The API is still subject to
change, and therefore we will only document this in future. In the meantime however, the CLI
may be used to show the history of your CA.

Lagosta:
* Now includes French, Greek and Spanish translations
* Minor improvements in functionality

Krill back-end:
* Migrated from actix-web to hyper.
* Krill now uses asynchronous code where applicable.
* Krill CA history improved. (prevent server crash due to excessive memory usage) 

Breaking changes:
* The API end-points for bulk operations changed to /api/v1/bulk/*
* The API end-point for CA issues moved to /api/v1/cas/{handle}/issues
* The history API changed, this is not yet stable and therefore undocumented

## 0.5.0 'Serve no Turf'

The most striking change in this release is the inclusion of a new front-end: Lagosta.

Lagosta 0.1 'Fritto misto' supports the following features:
* Set up your Krill CA under an RIR/NIR parent
* Configure your CA to publish at a remote repository
* Maintain ROAs
* Internationalisation (English and Portuguese)

Please talk to us if you want to contribute other languages! Many advanced features are currently available in the CLI only, but we will continue to extend the front-end functionality.
 
On a technical note: the front-end is based on static HTML/CSS and JS (Vue) which is served as static files to your browser by Krill. This front-end application then uses the same API back-end as the CLI. 

The following features and improvements were introduced to the core Krill and CLI:
* Added option to CLI to generate a Krill config file.
* Added check for reporting status between CAs and their parents and repository
* Added simple Prometheus endpoint (/metrics)
* Disable the embedded repository by default (see docs for info)
* Added guards against using 'localhost' in non-test environments 

Breaking changes:
* The error responses have been overhauled.
* Some CLI options have been changed to make naming and behaviour more consistent.

For more information please have a look at [Read the Docs](https://rpki.readthedocs.io/en/latest/krill/index.html).

We wish to thank Cynthia Revström for the great help she provided in ironing out some issues we found when setting up Krill under ARIN.

## 0.4.2 'Finer Things'

This release fixes a bug, and introduces minor usability improvements:
* Certain adjacent resources were encoded incorrectly (#161)
* Let users explicitly specify a repository before adding a parent (#160)
* Allow timezone to be set on the Docker container (#156)
* Improve error messaging when failing to start Krill (#155)
* Improve readability for CLI error responses (#162)
* Introduce configurable size limits for data submitted to Krill (#158)

Note that contrary to previous versions a new CA is set up without a default repository. For most
users we recommend that a remote (RFC 8181) repository is used, e.g. provided by their RIR or NIR.
A repository MUST be configured before a parent can be added to a CA.

## 0.4.1 'Fogo de Krill'

This release fixes two issues:
* Certain resource sets were handled incorrectly (#152)
* Krill should not allow impossible max length values for ROAs (#153)

We recommend that all users upgrade to this release. There were no configuration or data model
changes introduced, so the binary can just be used to replace any installed 0.4.0 release.  

## 0.4.0 'The Krill Factor'

This release focuses on stabilising the API and internal data format, which allows upgrades to 
future versions of Krill without the need for complicated data migrations. We do not expect to
introduce breaking changes to the API from this point forward. Please note however, that in some
cases the JSON structure in API responses might be extended with additional information in new
JSON members.

Overview of changes:
* Document the Krill server API using OpenAPI 3 (#148)
* Stabilise JSON API (#141)
* Better API response when a method does not exist (#146)
* Support upgrading, preserving data (#53)
* Set up automated end-to-end testing (TA-CA-ROAs-validation) (#66)
* Add config option allowing to serve RRDP from a different host (#147)
* Let Krill log to syslog (#121)
* Audit commands and errors (#142)
* Log all RFC 8181 and 6492 protocol messages (#143)


## 0.3.0 'The Krilling is on the wall'

This release focused on remote publication.

You can now use Krill as an RFC8181 compliant Repository Server. If you want to use it as a dedicated
repository server only, you can simply do this by not configuring any CAs in that particular instance.

You can now also update your CAs to use a remote RFC8181 Repository Server. This is particularly
useful if you want to outsource the responsibility of 24/7 availability of your RPKI repository
to a third party.   

We have also made some breaking changes to the API. So, you may have to look again at any
automation you may have set previously up for release 0.2.0.

Updated documentation can be found on [Read the Docs](https://rpki.readthedocs.io/en/latest/krill/index.html).

Two of the known issues listed under release 0.2.0 have been solved:
 * CAs now do full re-syncs when publishing (solves #116)
 * RIPE NCC RPKI Validator 3.1 now validates our objects (solves #115) 

The next release of Krill is aimed for early December and will focus fully on stability, and the
other known issues listed under release 0.2.0. But, note that there may still be small API changes
in the coming release, as we are still optimizing things.

## 0.2.0 'Interkrillactic, Planetary'

This release focused on testing, and fixing, any issues found when running Krill under various
parent CAs (Apnic, Lacnic and RIPE NCC). ROAs were tested using routinator, OctoRPKI, FORT, RIPE
NCC RPKI Validator 2.x and 3.x.

Furthermore, the CLI got a big overhaul aimed at making it easier to use, especially for users
who manage one CA only. You can now use ENV variables to set defaults for the Krill instance to
connect to, the token, and which CA you want to operate on.

We also added the '--api' argument which will simply print out the API call that the CLI would
have made, without executing it. We plan to add proper (OpenAPI) documentation for the API, but
for the moment this can help to explore it.

Updated documentation can be found on [Read the Docs](https://rpki.readthedocs.io/en/latest/krill/index.html).

Known issues:
* Despite our best efforts RIPE NCC RPKI Validator 3.1 is the only remaining RP we tested, which
  does not seem to like our manifests. We will look into this again later. (#115)
* There appears to be a race condition that can cause commands to be processed twice. (#64)
* Showing the full history, or logging it in case of the above condition, uses too much memory. (#112)
* The CA and publication server can be out of sync after a re-start. (#116)

Work for the next release has already started. [Release 0.3](https://github.com/NLnetLabs/krill/projects/6)
will focus on (remote) publication, and will also solve the out-of-sync issue.

## 0.1.0 'A View to a Krill'

This is the first version of Krill that we are testing in the real world. Please note that the
API and data structures have not yet stabilized. 

Features:
* Run an embedded Trust Anchor for testing purposes
* Run a CA under an embedded Trust Anchor
* Run a CA under APNIC (Lacnic, RIPE NCC and other remote parents coming soon)
* Have multiple parent CAs for one logical CA
* Have multiple child CAs, embedded or remote
* Create ROAs based on intent
* Publish locally
* API and CLI

Known issues:
* Krill does not handle concurrent updates well. See this [issue](https://github.com/NLnetLabs/krill/issues/64).
* The UI is very basic and behind the CLI.<|MERGE_RESOLUTION|>--- conflicted
+++ resolved
@@ -3,9 +3,6 @@
 Please see [here](https://github.com/NLnetLabs/krill/projects?query=is%3Aopen+sort%3Aname-asc)
 for planned releases.
 
-<<<<<<< HEAD
-## To be released
-=======
 ## 0.7.4 'Multipass!'
 
 There is no need to upgrade to this version. It was created only so that you can continue
@@ -17,13 +14,10 @@
 is coming its way.
 
 ## 0.7.3 'Slow Food'
->>>>>>> 58e57afd
-
-See [here](https://github.com/NLnetLabs/krill/projects/14)
-
-* Breaking change in ROA delta error reporting, the response will now include a full
-  report of all issues (attempt to add duplicate ROA or remove unknown ROA, etc, etc)
-  
+
+This release fixes an issue where the BGP Ris Dump files were reloaded and checked too
+frequently causing high CPU and bandwidth usage.
+
 ## 0.7.2 'Small Bites'
 
 This release fixes an issue where BGP RIS Dump files that were not properly retrieved would
