//! Trust Anchor Signer
//!
//! Handles signing operations using the (offline) Trust Anchor key.
//! Designed to work with a single associated proxy which is responsible
//! for all other functions, like publishing and talking to child CAs.
//! The proxy makes sign requests for the signer to sign.
use super::*;

use std::{collections::HashMap, convert::TryFrom, fmt, sync::Arc};

use chrono::SecondsFormat;
use rpki::{
    ca::{
        idexchange::{ChildHandle, RepoInfo},
        provisioning::{self, IssuanceResponse, RequestResourceLimit, RevocationResponse},
    },
    crypto::KeyIdentifier,
    repository::{
        cert::{KeyUsage, Overclaim, TbsCert},
        resources::ResourceSet,
        x509::{Serial, Time},
    },
    uri,
};

use crate::{
    commons::{
        actor::Actor,
        api::{IdCertInfo, ObjectName, ReceivedCert},
        crypto::{CsrInfo, KrillSigner, SignSupport},
        error::Error,
        eventsourcing::{self, Event, InitCommandDetails, InitEvent, WithStorableDetails},
        KrillResult,
    },
    daemon::ca::Rfc8183Id,
};

//------------ TrustAnchorSigner -------------------------------------------

/// The Trust Anchor Signer signs requests sent to it by its associated
/// proxy, as long as it can verify that the proxy signed that request.

#[derive(Clone, Debug, Deserialize, Serialize)]
pub struct TrustAnchorSigner {
    // event-sourcing support
    handle: TrustAnchorHandle,
    version: u64,

    // ID certificate used by this signer
    id: IdCertInfo,

    // ID of the associated proxy
    proxy_id: IdCertInfo,

    // TA certificate and TAL
    ta_cert_details: TaCertDetails,

    // Objects to be published under the TA certificate
    objects: TrustAnchorObjects,

    // Proxy Signer Exchanges
    exchanges: TrustAnchorProxySignerExchanges,
}

//------------ TrustAnchorSigner: Commands and Events ----------------------

pub type TrustAnchorSignerInitCommand = eventsourcing::SentInitCommand<TrustAnchorSignerInitCommandDetails>;

#[derive(Clone, Debug)]
pub struct TrustAnchorSignerInitCommandDetails {
    pub proxy_id: IdCertInfo,
    pub repo_info: RepoInfo,
    pub tal_https: Vec<uri::Https>,
    pub tal_rsync: uri::Rsync,
    pub private_key_pem: Option<String>,
    pub ta_mft_nr_override: Option<u64>,
    pub timing: TaTimingConfig,
    pub signer: Arc<KrillSigner>,
}

impl fmt::Display for TrustAnchorSignerInitCommandDetails {
    fn fmt(&self, f: &mut fmt::Formatter<'_>) -> fmt::Result {
        self.store().fmt(f)
    }
}

impl InitCommandDetails for TrustAnchorSignerInitCommandDetails {
    type StorableDetails = TrustAnchorSignerStorableCommand;

    fn store(&self) -> Self::StorableDetails {
        TrustAnchorSignerStorableCommand::make_init()
    }
}

pub type TrustAnchorSignerCommand = eventsourcing::SentCommand<TrustAnchorSignerCommandDetails>;

// Initialisation
#[derive(Clone, Debug, Deserialize, Eq, PartialEq, Serialize)]
pub struct TrustAnchorSignerInitEvent {
    id: IdCertInfo,
    proxy_id: IdCertInfo,
    ta_cert_details: TaCertDetails,
    objects: TrustAnchorObjects,
}

impl InitEvent for TrustAnchorSignerInitEvent {}

impl fmt::Display for TrustAnchorSignerInitEvent {
    fn fmt(&self, f: &mut fmt::Formatter) -> fmt::Result {
        // note that this is a summary, full details are stored in the init event.
        write!(f, "Trust Anchor Signer was initialised.")
    }
}

// Events
#[derive(Clone, Debug, Deserialize, Eq, PartialEq, Serialize)]
pub enum TrustAnchorSignerEvent {
    ProxySignerExchangeDone(TrustAnchorProxySignerExchange),
}

impl Event for TrustAnchorSignerEvent {}

impl fmt::Display for TrustAnchorSignerEvent {
    fn fmt(&self, f: &mut fmt::Formatter) -> fmt::Result {
        match self {
            TrustAnchorSignerEvent::ProxySignerExchangeDone(exchange) => {
                write!(
                    f,
                    "Proxy signer exchange done on {} for nonce: {}",
                    exchange.time.to_rfc3339(),
                    exchange.request.content().nonce
                )
            }
        }
    }
}

// Commands
#[derive(Clone, Debug)]
pub enum TrustAnchorSignerCommandDetails {
    TrustAnchorSignerRequest {
        signed_request: TrustAnchorSignedRequest,
        ta_timing_config: TaTimingConfig,
        ta_mft_number_override: Option<u64>,
        signer: Arc<KrillSigner>,
    },
}

impl eventsourcing::CommandDetails for TrustAnchorSignerCommandDetails {
    type Event = TrustAnchorSignerEvent;
    type StorableDetails = TrustAnchorSignerStorableCommand;

    fn store(&self) -> Self::StorableDetails {
        self.into()
    }
}

impl fmt::Display for TrustAnchorSignerCommandDetails {
    fn fmt(&self, f: &mut fmt::Formatter) -> fmt::Result {
        TrustAnchorSignerStorableCommand::from(self).fmt(f)
    }
}

impl TrustAnchorSignerCommand {
    pub fn make_process_request_command(
        id: &TrustAnchorHandle,
        signed_request: TrustAnchorSignedRequest,
        ta_timing_config: TaTimingConfig,
        ta_mft_number_override: Option<u64>,
        signer: Arc<KrillSigner>,
        actor: &Actor,
    ) -> TrustAnchorSignerCommand {
        TrustAnchorSignerCommand::new(
            id,
            None,
            TrustAnchorSignerCommandDetails::TrustAnchorSignerRequest {
                signed_request,
                ta_timing_config,
                ta_mft_number_override,
                signer,
            },
            actor,
        )
    }
}

// Storable Commands (KrillSigner cannot be de-/serialized)
#[derive(Clone, Debug, Deserialize, Eq, PartialEq, Serialize)]
pub enum TrustAnchorSignerStorableCommand {
    Init,
    TrustAnchorSignerRequest(TrustAnchorSignedRequest),
}

impl From<&TrustAnchorSignerCommandDetails> for TrustAnchorSignerStorableCommand {
    fn from(details: &TrustAnchorSignerCommandDetails) -> Self {
        match details {
            TrustAnchorSignerCommandDetails::TrustAnchorSignerRequest { signed_request, .. } => {
                TrustAnchorSignerStorableCommand::TrustAnchorSignerRequest(signed_request.clone())
            }
        }
    }
}

impl eventsourcing::WithStorableDetails for TrustAnchorSignerStorableCommand {
    fn summary(&self) -> crate::commons::api::CommandSummary {
        match self {
            TrustAnchorSignerStorableCommand::Init => {
                crate::commons::api::CommandSummary::new("cmd-ta-signer-init", self)
            }
            TrustAnchorSignerStorableCommand::TrustAnchorSignerRequest(request) => {
                crate::commons::api::CommandSummary::new("cmd-ta-signer-process-request", self)
                    .with_arg("nonce", &request.content().nonce)
            }
        }
    }

    fn make_init() -> Self {
        Self::Init
    }
}

impl fmt::Display for TrustAnchorSignerStorableCommand {
    fn fmt(&self, f: &mut fmt::Formatter) -> fmt::Result {
        // note that this is a summary, full details are stored in the json.
        match self {
            TrustAnchorSignerStorableCommand::Init => {
                write!(f, "Initialise TA signer")
            }
            TrustAnchorSignerStorableCommand::TrustAnchorSignerRequest(req) => {
                write!(f, "Process signer request with nonce: {}", req.content().nonce)
            }
        }
    }
}

#[async_trait::async_trait]
impl eventsourcing::Aggregate for TrustAnchorSigner {
    type Command = TrustAnchorSignerCommand;
    type StorableCommandDetails = TrustAnchorSignerStorableCommand;
    type Event = TrustAnchorSignerEvent;

    type InitCommand = TrustAnchorSignerInitCommand;
    type InitEvent = TrustAnchorSignerInitEvent;
    type Error = Error;

    fn init(handle: TrustAnchorHandle, event: Self::InitEvent) -> Self {
        TrustAnchorSigner {
            handle,
            version: 1,
            id: event.id,
            proxy_id: event.proxy_id,
            ta_cert_details: event.ta_cert_details,
            objects: event.objects,
            exchanges: TrustAnchorProxySignerExchanges::default(),
        }
    }

    async fn process_init_command(command: TrustAnchorSignerInitCommand) -> Result<TrustAnchorSignerInitEvent, Error> {
        let cmd = command.into_details();
        let timing = cmd.timing;

        let signer = cmd.signer;

        let id = Rfc8183Id::generate(&signer).await?.into();
        let proxy_id = cmd.proxy_id;
        let ta_cert_details = Self::create_ta_cert_details(
            cmd.repo_info,
            cmd.tal_https,
            cmd.tal_rsync,
            cmd.private_key_pem,
            timing.certificate_validity_years,
            &signer,
<<<<<<< HEAD
        )
        .await?;

        let objects = TrustAnchorObjects::create(ta_cert_details.cert(), timing.mft_next_update_weeks, &signer).await?;
=======
        )?;
        let objects = TrustAnchorObjects::create(
            ta_cert_details.cert(),
            cmd.ta_mft_nr_override.unwrap_or(1),
            timing.mft_next_update_weeks,
            &signer,
        )?;
>>>>>>> c3a870af

        Ok(TrustAnchorSignerInitEvent {
            id,
            proxy_id,
            ta_cert_details,
            objects,
        })
    }

    fn version(&self) -> u64 {
        self.version
    }

    fn increment_version(&mut self) {
        self.version += 1;
    }

    fn apply(&mut self, event: Self::Event) {
        if log_enabled!(log::Level::Trace) {
            trace!(
                "Applying event to Trust Anchor Signer '{}', version: {}: {}",
                self.handle,
                self.version,
                event
            );
        }

        match event {
            TrustAnchorSignerEvent::ProxySignerExchangeDone(exchange) => {
                self.objects = exchange.response.content().objects.clone();
                self.exchanges.0.push(exchange);
            }
        }
    }

    async fn process_command(&self, command: Self::Command) -> Result<Vec<Self::Event>, Self::Error> {
        if log_enabled!(log::Level::Trace) {
            trace!(
                "Sending command to Trust Anchor Signer '{}', version: {}: {}",
                self.handle,
                self.version,
                command
            );
        }

        match command.into_details() {
<<<<<<< HEAD
            TrustAnchorSignerCommandDetails::TrustAnchorSignerRequest(request, timing, signer) => {
                self.process_signer_request(request, timing, &signer).await
            }
=======
            TrustAnchorSignerCommandDetails::TrustAnchorSignerRequest {
                signed_request,
                ta_timing_config,
                ta_mft_number_override,
                signer,
            } => self.process_signer_request(signed_request, ta_timing_config, ta_mft_number_override, &signer),
>>>>>>> c3a870af
        }
    }
}

impl TrustAnchorSigner {
    pub fn get_signer_info(&self) -> TrustAnchorSignerInfo {
        TrustAnchorSignerInfo {
            id: self.id.clone(),
            objects: self.objects.clone(),
            ta_cert_details: self.ta_cert_details.clone(),
        }
    }

    pub fn get_associated_proxy_id(&self) -> &IdCertInfo {
        &self.proxy_id
    }
}

impl TrustAnchorSigner {
    async fn create_ta_cert_details(
        repo_info: RepoInfo,
        tal_https: Vec<uri::Https>,
        tal_rsync: uri::Rsync,
        private_key_pem: Option<String>,
        years: i32,
        signer: &KrillSigner,
    ) -> KrillResult<TaCertDetails> {
        let key = match private_key_pem {
            None => signer.create_key().await,
            Some(pem) => signer.import_key(&pem).await,
        }?;

        let resources = ResourceSet::all();

        let cert = {
            let serial: Serial = signer.random_serial().await?;

            let pub_key = signer.get_key_info(&key).await.map_err(Error::signer)?;
            let name = pub_key.to_subject_name();

            let mut cert = TbsCert::new(
                serial,
                name.clone(),
                SignSupport::sign_validity_years(years),
                Some(name),
                pub_key.clone(),
                KeyUsage::Ca,
                Overclaim::Refuse,
            );

            cert.set_basic_ca(Some(true));

            // The TA will publish directly in its root. It only has 1 resource class
            // so it does not use namespaces (sub-folders). Furthermore, this should
            // facilitate a structure where the TA can publish to the root of the
            // rsync repository, and other CAs get their own folders under it. This
            // will help recursive rsync fetches.
            let ns = "";

            cert.set_ca_repository(Some(repo_info.ca_repository(ns)));
            cert.set_rpki_manifest(Some(
                repo_info.resolve(ns, ObjectName::mft_for_key(&pub_key.key_identifier()).as_ref()),
            ));
            cert.set_rpki_notify(repo_info.rpki_notify().cloned());

            cert.set_as_resources(resources.to_as_resources());
            cert.set_v4_resources(resources.to_ip_resources_v4());
            cert.set_v6_resources(resources.to_ip_resources_v6());

            signer.sign_cert(cert, &key).await?
        };

        let tal = TrustAnchorLocator::new(tal_https, tal_rsync.clone(), cert.subject_public_key_info());

        let rcvd_cert =
            ReceivedCert::create(cert, tal_rsync, resources, RequestResourceLimit::default()).map_err(Error::custom)?;

        Ok(TaCertDetails::new(rcvd_cert, tal))
    }

    /// Process a request.
    async fn process_signer_request(
        &self,
        signed_request: TrustAnchorSignedRequest,
        ta_timing_config: TaTimingConfig,
        ta_mft_number_override: Option<u64>,
        signer: &KrillSigner,
    ) -> KrillResult<Vec<TrustAnchorSignerEvent>> {
        // Let's first make sure this request is valid
        // and the 'content' is not tampered with.
        signed_request.validate(&self.proxy_id)?;

        let mut objects = self.objects.clone();

        let mut child_responses: HashMap<ChildHandle, HashMap<KeyIdentifier, ProvisioningResponse>> = HashMap::new();

        let signing_cert = self.ta_cert_details.cert();
        let ta_rcn = ta_resource_class_name();

        for child_request in &signed_request.content().child_requests {
            let mut responses = HashMap::new();

            for (key_id, provisioning_request) in child_request.requests.clone() {
                match provisioning_request {
                    ProvisioningRequest::Issuance(issuance_req) => {
                        let (rcn, limit, csr) = issuance_req.unpack();

                        if rcn != ta_rcn {
                            return Err(Error::Custom(format!(
                                "TA child request uses unknown resource class name '{}'",
                                rcn
                            )));
                        }

                        let validity =
                            SignSupport::sign_validity_weeks(ta_timing_config.issued_certificate_validity_weeks);
                        let issue_resources = limit.apply_to(&child_request.resources)?;

                        // Create issued certificate
                        let issued_cert = SignSupport::make_issued_cert(
                            CsrInfo::try_from(&csr)?,
                            &issue_resources,
                            limit.clone(),
                            signing_cert,
                            validity,
                            signer,
                        )
                        .await?;

                        // Create response for certificate
                        let response = IssuanceResponse::new(
                            ta_rcn.clone(),
                            issue_resources,
                            validity.not_after(),
                            provisioning::IssuedCert::new(
                                issued_cert.uri().clone(),
                                limit,
                                issued_cert.to_cert().unwrap(), // cannot fail
                            ),
                            provisioning::SigningCert::new(signing_cert.uri().clone(), signing_cert.to_cert().unwrap()),
                        );

                        // extend the objects with the issued certs
                        objects.add_issued(issued_cert);

                        // add the response so it can be returned to the child
                        responses.insert(key_id, ProvisioningResponse::Issuance(response));
                    }
                    ProvisioningRequest::Revocation(revocation_req) => {
                        let response = RevocationResponse::from(&revocation_req);

                        let (rcn, key) = revocation_req.unpack();

                        if rcn != ta_rcn {
                            return Err(Error::Custom(format!(
                                "TA child request uses unknown resource class name '{}'",
                                rcn
                            )));
                        }

                        // Try to revoke for this key. Return an error in case of issues.
                        // Note.. we could make this idempotent instead. I.e. if there is no
                        // such key, then perhaps we can just consider it revoked and call
                        // it a day. Then again, we really do not expect that this should
                        // happen between a krill CA and its local TA (proxy). So.. it's
                        // most likely best to have an explicit error in this case so the
                        // issue can be investigated.
                        if !objects.revoke_issued(&key) {
                            return Err(Error::Custom(format!(
                                "TA child requests revocation for unknown key '{}'",
                                key
                            )));
                        }

                        responses.insert(key_id, ProvisioningResponse::Revocation(response));
                    }
                }
            }

            child_responses.insert(child_request.child.clone(), responses);
        }

<<<<<<< HEAD
        objects
            .republish(signing_cert, timing.mft_next_update_weeks, signer)
            .await?;
=======
        objects.republish(
            signing_cert,
            ta_timing_config.mft_next_update_weeks,
            ta_mft_number_override,
            signer,
        )?;
>>>>>>> c3a870af

        let response = TrustAnchorSignerResponse {
            nonce: signed_request.content().nonce.clone(),
            objects,
            child_responses,
        }
        .sign(
            ta_timing_config.signed_message_validity_days,
            self.id.public_key().key_identifier(),
            signer,
        )
        .await?;

        let exchange = TrustAnchorProxySignerExchange {
            time: Time::now(),
            request: signed_request,
            response,
        };

        Ok(vec![TrustAnchorSignerEvent::ProxySignerExchangeDone(exchange)])
    }

    /// Get all exchanges
    pub fn get_exchanges(&self) -> &TrustAnchorProxySignerExchanges {
        &self.exchanges
    }

    /// Get exchange for nonce
    pub fn get_exchange(&self, nonce: &Nonce) -> Option<&TrustAnchorProxySignerExchange> {
        self.exchanges.0.iter().find(|ex| &ex.request.content().nonce == nonce)
    }

    pub fn get_latest_exchange(&self) -> Option<&TrustAnchorProxySignerExchange> {
        self.exchanges.0.last()
    }
}

#[derive(Clone, Debug, Default, Deserialize, Serialize)]
pub struct TrustAnchorProxySignerExchanges(Vec<TrustAnchorProxySignerExchange>);

impl fmt::Display for TrustAnchorProxySignerExchanges {
    fn fmt(&self, f: &mut fmt::Formatter<'_>) -> fmt::Result {
        for exchange in &self.0 {
            let revision = exchange.response.content().objects.revision();

            writeln!(
                f,
                "==================================================================================="
            )?;
            writeln!(f, "                  Session number:    {}", revision.number() - 1)?; // We don't count init mft
            writeln!(
                f,
                "                  Session date:      {}",
                exchange.time.to_rfc3339_opts(SecondsFormat::Secs, false)
            )?;
            writeln!(
                f,
                "                  Plan next before:  {}",
                revision.next_update().to_rfc3339_opts(SecondsFormat::Secs, false)
            )?;
            writeln!(
                f,
                "==================================================================================="
            )?;
            writeln!(f)?;
            if !exchange.response.content().child_responses.is_empty() {
                writeln!(f, "   response |               key identifier             |  child ")?;
                writeln!(f, "   --------------------------------------------------------------")?;

                for (child, response) in &exchange.response.content().child_responses {
                    for (key, res) in response.iter() {
                        let res_type = match res {
                            ProvisioningResponse::Issuance(_) => "issued  ",
                            ProvisioningResponse::Revocation(_) => "revoked ",
                            ProvisioningResponse::Error => "error   ",
                        };
                        writeln!(f, "   {} | {} | {}", res_type, key, child)?;
                    }
                }
                writeln!(f)?;
            }

            for published in exchange.response.content().objects.publish_elements().unwrap() {
                writeln!(f, "   {}", published.uri())?;
            }

            writeln!(f)?;
        }
        Ok(())
    }
}<|MERGE_RESOLUTION|>--- conflicted
+++ resolved
@@ -270,20 +270,14 @@
             cmd.private_key_pem,
             timing.certificate_validity_years,
             &signer,
-<<<<<<< HEAD
-        )
-        .await?;
-
-        let objects = TrustAnchorObjects::create(ta_cert_details.cert(), timing.mft_next_update_weeks, &signer).await?;
-=======
-        )?;
+        ).await?;
+
         let objects = TrustAnchorObjects::create(
             ta_cert_details.cert(),
             cmd.ta_mft_nr_override.unwrap_or(1),
             timing.mft_next_update_weeks,
             &signer,
-        )?;
->>>>>>> c3a870af
+        ).await?;
 
         Ok(TrustAnchorSignerInitEvent {
             id,
@@ -330,18 +324,17 @@
         }
 
         match command.into_details() {
-<<<<<<< HEAD
-            TrustAnchorSignerCommandDetails::TrustAnchorSignerRequest(request, timing, signer) => {
-                self.process_signer_request(request, timing, &signer).await
-            }
-=======
             TrustAnchorSignerCommandDetails::TrustAnchorSignerRequest {
                 signed_request,
                 ta_timing_config,
                 ta_mft_number_override,
                 signer,
-            } => self.process_signer_request(signed_request, ta_timing_config, ta_mft_number_override, &signer),
->>>>>>> c3a870af
+            } => {
+                self.process_signer_request(
+                    signed_request, ta_timing_config,
+                    ta_mft_number_override, &signer
+                ).await
+            }
         }
     }
 }
@@ -524,18 +517,12 @@
             child_responses.insert(child_request.child.clone(), responses);
         }
 
-<<<<<<< HEAD
-        objects
-            .republish(signing_cert, timing.mft_next_update_weeks, signer)
-            .await?;
-=======
         objects.republish(
             signing_cert,
             ta_timing_config.mft_next_update_weeks,
             ta_mft_number_override,
             signer,
-        )?;
->>>>>>> c3a870af
+        ).await?;
 
         let response = TrustAnchorSignerResponse {
             nonce: signed_request.content().nonce.clone(),
