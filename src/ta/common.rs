//! Common types used in the communication (API) between the Proxy and Signer

use std::{
    collections::HashMap,
    fmt::{self, Debug},
    sync::Arc,
};

use bytes::Bytes;
use rpki::{
    ca::{
        idexchange::{ChildHandle, RecipientHandle, SenderHandle},
        provisioning,
        publication::Base64,
        sigmsg::SignedMessage,
    },
    crypto::{KeyIdentifier, PublicKey},
    repository::{resources::ResourceSet, x509::Time},
    uri,
};
use serde::Serialize;

use crate::{
    commons::{
        api::{IdCertInfo, IssuedCertificate, ObjectName, ReceivedCert, Revocations},
        crypto::KrillSigner,
        error::Error,
        KrillResult,
    },
    daemon::ca::{
        CrlBuilder, ManifestBuilder, ObjectSetRevision, PublishedCrl, PublishedManifest, PublishedObject, UsedKeyState,
    },
};

//------------ TrustAnchorObjects ------------------------------------------

/// Contains all Trust Anchor objects, including the the TA certificate
/// and TAL.
///
/// This is kept by the Trust Anchor Proxy as read-only, so that it can
/// publish these objects.
///
/// The Trust Anchor Signer can make changes to this set based on the
/// requests it gets from the proxy. It can then return a response to the
/// proxy that allow it to update the state with that same change.
#[derive(Clone, Debug, Deserialize, Eq, PartialEq, Serialize)]
pub struct TrustAnchorObjects {
    // The revision of the set, meaning its number and the
    // "this update" and "next update" values used on the
    // manifest and CRL.
    revision: ObjectSetRevision,

    // TA Key Identifier (may not change)
    key_identifier: KeyIdentifier,

    // Base URI for objects published by this TA (may not change)
    base_uri: uri::Rsync,

    // Track revocations and the last issued CRL.
    revocations: Revocations,
    crl: PublishedCrl,

    // The last issued manifest.
    manifest: PublishedManifest,

    // Certificates issued to children. We use a map to avoid having
    // to loop. (yes, even if typically the list would be very short)
    issued: HashMap<KeyIdentifier, IssuedCertificate>,
}

impl TrustAnchorObjects {
    /// Creates a new TrustAnchorObjects for the signing certificate.
<<<<<<< HEAD
    pub async fn create(
        signing_cert: &ReceivedCert,
        next_update_weeks: i64,
        signer: &KrillSigner,
    ) -> KrillResult<Self> {
        let revision = ObjectSetRevision::new(1, Self::this_update(), Self::next_update(next_update_weeks));
=======
    pub fn create(
        signing_cert: &ReceivedCert,
        initial_number: u64,
        next_update_weeks: i64,
        signer: &KrillSigner,
    ) -> KrillResult<Self> {
        let revision = ObjectSetRevision::new(
            initial_number,
            Self::this_update(),
            Self::next_update(next_update_weeks),
        );
>>>>>>> c3a870af
        let key_identifier = signing_cert.key_identifier();
        let base_uri = signing_cert.ca_repository().clone();
        let revocations = Revocations::default();

        let signing_key = signing_cert.key_identifier();
        let issuer = signing_cert.subject().clone();

        let crl = CrlBuilder::build(signing_key, issuer, &revocations, revision, signer).await?;

        let manifest = ManifestBuilder::new(revision)
            .with_objects(&crl, &HashMap::new())
            .build_new_mft(signing_cert, signer)
            .await
            .map(|m| m.into())?;

        Ok(TrustAnchorObjects {
            revision,
            key_identifier,
            base_uri,
            revocations,
            crl,
            manifest,
            issued: HashMap::new(),
        })
    }

    /// Publish next revision of the published objects.
    /// - Update CRL (times and revocations)
    /// - Update Manifest (times and listed objects)
    pub async fn republish(
        &mut self,
        signing_cert: &ReceivedCert,
        next_update_weeks: i64,
        mft_number_override: Option<u64>,
        signer: &KrillSigner,
    ) -> KrillResult<()> {
        self.revision
            .next(Self::next_update(next_update_weeks), mft_number_override);

        let signing_key = signing_cert.key_identifier();

        if signing_key != self.key_identifier {
            // This would be a bug.. we will need to re-think this when implementing
            // signed TALs and TA key rollovers.
            Err(Error::custom("TA key changed when republishing"))
        } else {
            let issuer = signing_cert.subject().clone();

            self.crl = CrlBuilder::build(signing_key, issuer, &self.revocations, self.revision, signer).await?;

            self.manifest = ManifestBuilder::new(self.revision)
                .with_objects(&self.crl, &self.issued_certs_objects())
                .build_new_mft(signing_cert, signer)
                .await
                .map(|m| m.into())?;

            Ok(())
        }
    }

    pub fn publish_elements(&self) -> KrillResult<Vec<crate::commons::api::rrdp::PublishElement>> {
        let mut res = vec![];

        let mft_uri = self
            .base_uri
            .join(ObjectName::mft_for_key(&self.key_identifier).as_ref())
            .map_err(|e| Error::Custom(format!("Cannot make uri: {}", e)))?;
        res.push(self.manifest.publish_element(mft_uri));

        let crl_uri = self
            .base_uri
            .join(ObjectName::crl_for_key(&self.key_identifier).as_ref())
            .map_err(|e| Error::Custom(format!("Cannot make uri: {}", e)))?;
        res.push(self.crl.publish_element(crl_uri));

        for (name, object) in self.issued_certs_objects() {
            let cert_uri = self
                .base_uri
                .join(name.as_ref())
                .map_err(|e| Error::Custom(format!("Cannot make uri: {}", e)))?;
            res.push(object.publish_element(cert_uri));
        }
        Ok(res)
    }

    fn issued_certs_objects(&self) -> HashMap<ObjectName, PublishedObject> {
        self.issued
            .iter()
            .map(|(ki, cert)| {
                let object = PublishedObject::for_cert_info(cert);
                let name = ObjectName::cer_for_key(ki);
                (name, object)
            })
            .collect()
    }

    pub fn manifest(&self) -> &PublishedManifest {
        &self.manifest
    }

    pub fn revision(&self) -> &ObjectSetRevision {
        &self.revision
    }

    pub fn this_update() -> Time {
        Time::five_minutes_ago()
    }

    pub fn next_update(weeks: i64) -> Time {
        Time::now() + chrono::Duration::weeks(weeks)
    }

    // Adds a new issued certificate, replaces and revokes the previous if present.
    pub fn add_issued(&mut self, issued: IssuedCertificate) {
        if let Some(previous) = self.issued.insert(issued.key_identifier(), issued) {
            self.revocations.add(previous.revocation());
            self.revocations.remove_expired();
        }
    }

    // Gets an issued certificate if it is known.
    pub fn get_issued(&self, ki: &KeyIdentifier) -> Option<&IssuedCertificate> {
        self.issued.get(ki)
    }

    // Revoke any issued certificate for the given key, and remove it. Returns false
    // if there was no such certificate.
    pub fn revoke_issued(&mut self, key: &KeyIdentifier) -> bool {
        if let Some(issued) = self.issued.remove(key) {
            self.revocations.add(issued.revocation());
            self.revocations.remove_expired();
            true
        } else {
            false
        }
    }
}

impl fmt::Display for TrustAnchorObjects {
    fn fmt(&self, f: &mut fmt::Formatter<'_>) -> fmt::Result {
        writeln!(f, "-------------------------------------------------------")?;
        writeln!(f, "                 Trust Anchor Objects")?;
        writeln!(f, "-------------------------------------------------------")?;
        writeln!(f)?;
        writeln!(f, "Revision:    {}", self.revision.number())?;
        writeln!(f, "Next Update: {}", self.revision.next_update().to_rfc3339())?;
        writeln!(f)?;
        writeln!(f, "Objects:",)?;
        for publish in self.publish_elements().map_err(|_| fmt::Error)? {
            writeln!(f, "{}", publish.uri())?;
            writeln!(f, " ({})", publish.base64().to_hash())?;
        }
        writeln!(f)?;
        writeln!(f, "-------------------------------------------------------")
    }
}

//------------ TaCertDetails -------------------------------------------------

#[derive(Clone, Debug, Deserialize, Eq, PartialEq, Serialize)]
pub struct TaCertDetails {
    cert: ReceivedCert,
    tal: TrustAnchorLocator,
}

impl TaCertDetails {
    pub fn new(cert: ReceivedCert, tal: TrustAnchorLocator) -> Self {
        TaCertDetails { cert, tal }
    }

    pub fn cert(&self) -> &ReceivedCert {
        &self.cert
    }

    pub fn resources(&self) -> &ResourceSet {
        self.cert.resources()
    }

    pub fn tal(&self) -> &TrustAnchorLocator {
        &self.tal
    }
}

impl From<TaCertDetails> for ReceivedCert {
    fn from(details: TaCertDetails) -> Self {
        details.cert
    }
}

impl From<TaCertDetails> for TrustAnchorLocator {
    fn from(details: TaCertDetails) -> Self {
        details.tal
    }
}

//------------ TrustAnchorLocator --------------------------------------------

#[derive(Clone, Debug, Deserialize, Eq, PartialEq, Serialize)]
pub struct TrustAnchorLocator {
    uris: Vec<uri::Https>,
    rsync_uri: uri::Rsync,
    encoded_ski: Base64,
}

impl TrustAnchorLocator {
    /// Creates a new TAL, panics when the provided Cert is not a TA cert.
    pub fn new(uris: Vec<uri::Https>, rsync_uri: uri::Rsync, public_key: &PublicKey) -> Self {
        let encoded_ski = Base64::from_content(&public_key.to_info_bytes());

        TrustAnchorLocator {
            uris,
            rsync_uri,
            encoded_ski,
        }
    }

    pub fn uris(&self) -> &Vec<uri::Https> {
        &self.uris
    }

    pub fn rsync_uri(&self) -> &uri::Rsync {
        &self.rsync_uri
    }
}

impl std::fmt::Display for TrustAnchorLocator {
    fn fmt(&self, f: &mut std::fmt::Formatter) -> std::fmt::Result {
        let base64_string = self.encoded_ski.to_string();

        for uri in self.uris.iter() {
            writeln!(f, "{}", uri)?;
        }
        writeln!(f, "{}", self.rsync_uri)?;

        writeln!(f)?;

        let len = base64_string.len();
        let wrap = 64;

        for i in 0..=(len / wrap) {
            if (i * wrap + wrap) < len {
                writeln!(f, "{}", &base64_string[i * wrap..i * wrap + wrap])?;
            } else {
                write!(f, "{}", &base64_string[i * wrap..])?;
            }
        }

        Ok(())
    }
}

//------------ TrustAnchorSignerInfo ---------------------------------------

#[derive(Clone, Debug, Deserialize, Eq, PartialEq, Serialize)]
pub struct TrustAnchorSignerInfo {
    // The ID of the associated signer.
    pub id: IdCertInfo,
    // Trust Anchor objects to be published
    pub objects: TrustAnchorObjects,
    // The TA certificate and TAL
    pub ta_cert_details: TaCertDetails,
}

impl fmt::Display for TrustAnchorSignerInfo {
    fn fmt(&self, f: &mut fmt::Formatter<'_>) -> fmt::Result {
        writeln!(f, "-------------------------------------------------------")?;
        writeln!(f, "                 ID Certificate")?;
        writeln!(f, "-------------------------------------------------------")?;
        writeln!(f)?;
        writeln!(f, "{}", self.id)?;
        writeln!(f)?;
        writeln!(f, "-------------------------------------------------------")?;
        writeln!(f)?;
        writeln!(f, "{}", self.objects)?;
        writeln!(f)?;
        writeln!(f, "-------------------------------------------------------")?;
        writeln!(f, "                          TAL")?;
        writeln!(f, "-------------------------------------------------------")?;
        writeln!(f)?;
        writeln!(f, "{}", self.ta_cert_details.tal())?;
        writeln!(f)?;
        writeln!(f, "-------------------------------------------------------")?;

        Ok(())
    }
}

//------------ Nonce -------------------------------------------------------

#[derive(Clone, Debug, Deserialize, Eq, PartialEq, Serialize)]
pub struct Nonce(Arc<str>);

impl Nonce {
    pub fn new() -> Self {
        Nonce(uuid::Uuid::new_v4().to_string().into())
    }
}

impl Default for Nonce {
    fn default() -> Self {
        Nonce::new()
    }
}

impl std::fmt::Display for Nonce {
    fn fmt(&self, f: &mut std::fmt::Formatter) -> std::fmt::Result {
        std::fmt::Display::fmt(&self.0, f)
    }
}

//------------ TrustAnchorProxySignerExchange ------------------------------

#[derive(Clone, Debug, Deserialize, Eq, PartialEq, Serialize)]
pub struct TrustAnchorProxySignerExchange {
    pub time: Time,
    pub request: TrustAnchorSignedRequest,
    pub response: TrustAnchorSignedResponse,
}

//------------ TrustAnchorSignedMessage ------------------------------------

#[derive(Clone, Debug, Deserialize, Eq, PartialEq, Serialize)]
pub struct TrustAnchorSignedMessage {
    message: Base64,
}

impl TrustAnchorSignedMessage {
    pub fn validate(&self, issuer_key: &PublicKey) -> KrillResult<SignedMessage> {
        self.validate_at(issuer_key, Time::now())
    }

    pub fn validate_at(&self, issuer_key: &PublicKey, time: Time) -> KrillResult<SignedMessage> {
        let bytes = self.message.to_bytes();
        let signed_message = SignedMessage::decode(bytes, true)
            .map_err(|e| Error::Custom(format!("Cannot decode signed message: {}", e)))?;

        signed_message
            .validate_at(issuer_key, time)
            .map_err(|e| Error::Custom(format!("Invalid signed message: {}", e)))?;

        Ok(signed_message)
    }
}

impl From<SignedMessage> for TrustAnchorSignedMessage {
    fn from(signed_msg: SignedMessage) -> Self {
        let message = Base64::from_content(&signed_msg.to_captured().into_bytes());
        TrustAnchorSignedMessage { message }
    }
}

//------------ TrustAnchorSignedRequest ------------------------------------

/// A [`TrustAnchorSignerRequest`] and its signed message as base64 for
/// (re-)validation.
#[derive(Clone, Debug, Deserialize, Eq, PartialEq, Serialize)]
pub struct TrustAnchorSignedRequest {
    signed: TrustAnchorSignedMessage,
    request: TrustAnchorSignerRequest,
}

impl TrustAnchorSignedRequest {
    pub fn validate(&self, issuer: &IdCertInfo) -> Result<(), Error> {
        let signed_message = self.signed.validate(issuer.public_key())?;

        // Verify that the content of the signed message matches the
        // clear text request as well.
        let signed_bytes = signed_message.content().to_bytes();
        let signed_request: TrustAnchorSignerRequest = serde_json::from_slice(&signed_bytes).map_err(|e| {
            Error::Custom(format!(
                "Cannot deserialize content of signed Trust Anchor request: {}",
                e
            ))
        })?;

        if self.request != signed_request {
            Err(Error::custom(
                "Clear text request content does not match the contained signed message in Trust Anchor request",
            ))
        } else {
            Ok(())
        }
    }

    /// Get content without validation, handle with care
    pub fn content(&self) -> &TrustAnchorSignerRequest {
        &self.request
    }
}

impl fmt::Display for TrustAnchorSignedRequest {
    fn fmt(&self, f: &mut fmt::Formatter) -> fmt::Result {
        write!(f, "{}", self.request)
    }
}

//------------ TrustAnchorSignerRequest ------------------------------------

/// Request for the Trust Anchor Signer to update the signed
/// objects (new mft, crl). Can contain requests for one or
/// more children to either issue a new certificate, or revoke
/// a key. If there are no requests for a child, then it is
/// assumed that the current issued certificate(s) to the child
/// should not change.
#[derive(Clone, Debug, Deserialize, Eq, PartialEq, Serialize)]
pub struct TrustAnchorSignerRequest {
    pub nonce: Nonce, // should be matched in response (replay protection)
    pub child_requests: Vec<TrustAnchorChildRequests>,
}

impl TrustAnchorSignerRequest {
    pub async fn sign(
        &self,
        signing_key: KeyIdentifier,
        validity_days: i64,
        signer: &KrillSigner,
    ) -> Result<TrustAnchorSignedRequest, Error> {
        let data = serde_json::to_string_pretty(&self).unwrap();
        let data = Bytes::from(data);

        signer
            .create_ta_signed_message(data, validity_days, &signing_key)
            .await
            .map(|msg| TrustAnchorSignedRequest {
                request: self.clone(),
                signed: msg.into(),
            })
            .map_err(Error::signer)
    }
}

impl fmt::Display for TrustAnchorSignerRequest {
    fn fmt(&self, f: &mut fmt::Formatter<'_>) -> fmt::Result {
        writeln!(f, "-------------------------------")?;
        writeln!(f, "nonce: {}", self.nonce)?;
        writeln!(f, "-------------------------------")?;
        writeln!(f)?;

        for request in &self.child_requests {
            writeln!(f, "-------------------------------")?;
            writeln!(f, "          child request")?;
            writeln!(f, "-------------------------------")?;
            writeln!(f, "child:         {}", request.child)?;
            writeln!(f, "entitlements:  {}", request.resources)?;
            for (key, child_req) in &request.requests {
                match child_req {
                    ProvisioningRequest::Issuance(_) => writeln!(f, "key:           {}    (re-)issue", key)?,
                    ProvisioningRequest::Revocation(_) => writeln!(f, "key:           {}    revoke", key)?,
                }
            }
            writeln!(f)?;
        }
        writeln!(f, "NOTE: Use the JSON output for the signer.")?;

        Ok(())
    }
}

//------------ TrustAnchorChildRequests ------------------------------------

/// Requests for Trust Anchor Child.
#[derive(Clone, Debug, Deserialize, Eq, PartialEq, Serialize)]
pub struct TrustAnchorChildRequests {
    pub child: ChildHandle,
    pub resources: ResourceSet,
    pub requests: HashMap<KeyIdentifier, ProvisioningRequest>,
}

//------------ TrustAnchorSignedResponse -----------------------------------

/// A [`TrustAnchorSignerResponse`] and its signed message as base64 for
/// (re-)validation.
#[derive(Clone, Debug, Deserialize, Eq, PartialEq, Serialize)]
pub struct TrustAnchorSignedResponse {
    signed: TrustAnchorSignedMessage,
    response: TrustAnchorSignerResponse,
}

impl TrustAnchorSignedResponse {
    pub fn validate(&self, issuer: &IdCertInfo) -> Result<(), Error> {
        let signed_message = self.signed.validate(issuer.public_key())?;

        // Verify that the content of the signed message matches the
        // clear text request as well.
        let signed_bytes = signed_message.content().to_bytes();
        let signed_response: TrustAnchorSignerResponse = serde_json::from_slice(&signed_bytes).map_err(|e| {
            Error::Custom(format!(
                "Cannot deserialize content of signed Trust Anchor response: {}",
                e
            ))
        })?;

        if self.response != signed_response {
            Err(Error::custom(
                "Clear text request content does not match the contained signed message in Trust Anchor response",
            ))
        } else {
            Ok(())
        }
    }

    /// Get content without validation, handle with care
    pub fn content(&self) -> &TrustAnchorSignerResponse {
        &self.response
    }

    pub fn into_content(self) -> TrustAnchorSignerResponse {
        self.response
    }
}

impl fmt::Display for TrustAnchorSignedResponse {
    fn fmt(&self, f: &mut fmt::Formatter) -> fmt::Result {
        write!(f, "{}", self.response)
    }
}

//------------ TrustAnchorSignerResponse -----------------------------------

#[derive(Clone, Debug, Deserialize, Eq, PartialEq, Serialize)]
pub struct TrustAnchorSignerResponse {
    pub nonce: Nonce, // should match the request (replay protection)
    pub objects: TrustAnchorObjects,
    pub child_responses: HashMap<ChildHandle, HashMap<KeyIdentifier, ProvisioningResponse>>,
}

impl TrustAnchorSignerResponse {
    pub async fn sign(
        &self,
        validity_days: i64,
        signing_key: KeyIdentifier,
        signer: &KrillSigner,
    ) -> Result<TrustAnchorSignedResponse, Error> {
        let data = serde_json::to_string_pretty(&self).unwrap();
        let data = Bytes::from(data);

        signer
            .create_ta_signed_message(data, validity_days, &signing_key)
            .await
            .map(|msg| TrustAnchorSignedResponse {
                response: self.clone(),
                signed: msg.into(),
            })
            .map_err(Error::signer)
    }
}

impl fmt::Display for TrustAnchorSignerResponse {
    fn fmt(&self, f: &mut fmt::Formatter<'_>) -> fmt::Result {
        writeln!(f, "-------------------------------")?;
        writeln!(f, "nonce: {}", self.nonce)?;
        writeln!(f, "-------------------------------")?;
        writeln!(f)?;
        writeln!(f, "{}", self.objects)?;
        writeln!(f)?;
        for (child, responses) in &self.child_responses {
            writeln!(f, "-------------------------------")?;
            writeln!(f, "          child response")?;
            writeln!(f, "-------------------------------")?;
            writeln!(f, "child:         {}", child)?;
            for (key, response) in responses.iter() {
                match response {
                    ProvisioningResponse::Error => writeln!(f, "key:           {}    ERROR", key)?,
                    ProvisioningResponse::Issuance(_) => writeln!(f, "key:           {}    issued", key)?,
                    ProvisioningResponse::Revocation(_) => writeln!(f, "key:           {}    revoked", key)?,
                }
            }
        }
        writeln!(f)?;
        writeln!(f, "NOTE: use the json format for the proxy.")?;

        Ok(())
    }
}

//------------ TrustAnchorChild --------------------------------------------

#[derive(Clone, Debug, Deserialize, Eq, PartialEq, Serialize)]
pub struct TrustAnchorChild {
    pub handle: ChildHandle,
    pub id: IdCertInfo,
    pub resources: ResourceSet,
    pub used_keys: HashMap<KeyIdentifier, UsedKeyState>,
    pub open_requests: HashMap<KeyIdentifier, ProvisioningRequest>,
    pub open_responses: HashMap<KeyIdentifier, ProvisioningResponse>,
}

impl TrustAnchorChild {
    pub fn new(handle: ChildHandle, id: IdCertInfo, resources: ResourceSet) -> Self {
        TrustAnchorChild {
            handle,
            id,
            resources,
            used_keys: HashMap::new(),
            open_requests: HashMap::new(),
            open_responses: HashMap::new(),
        }
    }
}

//------------ ProvisioningRequest -----------------------------------------

#[derive(Clone, Debug, Deserialize, Eq, PartialEq, Serialize)]
#[allow(clippy::large_enum_variant)]
pub enum ProvisioningRequest {
    Issuance(provisioning::IssuanceRequest),
    Revocation(provisioning::RevocationRequest),
}

impl ProvisioningRequest {
    pub fn key_identifier(&self) -> KeyIdentifier {
        match self {
            ProvisioningRequest::Issuance(req) => req.csr().public_key().key_identifier(),
            ProvisioningRequest::Revocation(req) => req.key(),
        }
    }

    pub fn matches_response(&self, response: &ProvisioningResponse) -> bool {
        match self {
            ProvisioningRequest::Issuance(_) => !matches!(response, ProvisioningResponse::Revocation(_)),
            ProvisioningRequest::Revocation(_) => !matches!(response, ProvisioningResponse::Issuance(_)),
        }
    }
}

impl std::fmt::Display for ProvisioningRequest {
    fn fmt(&self, f: &mut std::fmt::Formatter) -> std::fmt::Result {
        match self {
            ProvisioningRequest::Issuance(_) => write!(f, "issue certificate for key: {}", self.key_identifier()),
            ProvisioningRequest::Revocation(_) => write!(f, "revoke certificates for key: {}", self.key_identifier()),
        }
    }
}

//------------ ProvisioningResponse ----------------------------------------

#[derive(Clone, Debug, Deserialize, Eq, PartialEq, Serialize)]
#[allow(clippy::large_enum_variant)]
pub enum ProvisioningResponse {
    Issuance(provisioning::IssuanceResponse),
    Revocation(provisioning::RevocationResponse),
    Error,
}

impl ProvisioningResponse {
    pub fn to_provisioning_message(self, sender: SenderHandle, recipient: RecipientHandle) -> provisioning::Message {
        match self {
            ProvisioningResponse::Issuance(issuance_response) => {
                provisioning::Message::issue_response(sender, recipient, issuance_response)
            }
            ProvisioningResponse::Revocation(revocation_response) => {
                provisioning::Message::revoke_response(sender, recipient, revocation_response)
            }
            ProvisioningResponse::Error => {
                provisioning::Message::not_performed_response(
                    sender,
                    recipient,
                    provisioning::NotPerformedResponse::err_2001(),
                )
                .unwrap() // safe unwrap, this function always returns Ok.
            }
        }
    }
}<|MERGE_RESOLUTION|>--- conflicted
+++ resolved
@@ -70,15 +70,7 @@
 
 impl TrustAnchorObjects {
     /// Creates a new TrustAnchorObjects for the signing certificate.
-<<<<<<< HEAD
     pub async fn create(
-        signing_cert: &ReceivedCert,
-        next_update_weeks: i64,
-        signer: &KrillSigner,
-    ) -> KrillResult<Self> {
-        let revision = ObjectSetRevision::new(1, Self::this_update(), Self::next_update(next_update_weeks));
-=======
-    pub fn create(
         signing_cert: &ReceivedCert,
         initial_number: u64,
         next_update_weeks: i64,
@@ -89,7 +81,6 @@
             Self::this_update(),
             Self::next_update(next_update_weeks),
         );
->>>>>>> c3a870af
         let key_identifier = signing_cert.key_identifier();
         let base_uri = signing_cert.ca_repository().clone();
         let revocations = Revocations::default();
