use std::{collections::HashMap, fmt, str::FromStr, sync::Arc};

use tokio::sync::{Mutex, RwLock};

use rpki::{ca::idexchange::MyHandle, repository::x509::Time};
use url::Url;

use crate::commons::{
    api::{CommandHistory, CommandHistoryCriteria, CommandHistoryRecord},
    error::KrillIoError,
    eventsourcing::{
        cmd::Command, Aggregate, PostSaveEventListener, PreSaveEventListener, StoredCommand, StoredCommandBuilder,
    },
    storage::{Key, KeyValueError, KeyValueStore, Namespace, Scope, SegmentBuf},
};

use super::InitCommand;

pub type StoreResult<T> = Result<T, AggregateStoreError>;

//------------ AggregateStore ------------------------------------------------

/// This type is responsible for managing aggregates.
pub struct AggregateStore<A: Aggregate> {
    kv: KeyValueStore,
    cache: RwLock<HashMap<MyHandle, Arc<A>>>,
    history_cache: Option<Mutex<HashMap<MyHandle, Vec<CommandHistoryRecord>>>>,
    pre_save_listeners: Vec<Arc<dyn PreSaveEventListener<A>>>,
    post_save_listeners: Vec<Arc<dyn PostSaveEventListener<A>>>,
}

/// # Starting up
///
impl<A: Aggregate> AggregateStore<A> {
    /// Creates an AggregateStore using the given storage url
    pub fn create(storage_uri: &Url, namespace: &Namespace, use_history_cache: bool) -> StoreResult<Self> {
        let kv = KeyValueStore::create(storage_uri, namespace)?;
        Self::create_from_kv(kv, use_history_cache)
    }

    /// Creates an AggregateStore for upgrades using the given storage url
    pub fn create_upgrade_store(
        storage_uri: &Url,
        name_space: &Namespace,
        use_history_cache: bool,
    ) -> StoreResult<Self> {
        let kv = KeyValueStore::create_upgrade_store(storage_uri, name_space)?;
        Self::create_from_kv(kv, use_history_cache)
    }

    fn create_from_kv(kv: KeyValueStore, use_history_cache: bool) -> StoreResult<Self> {
        let cache = RwLock::new(HashMap::new());
        let history_cache = if !use_history_cache {
            None
        } else {
            Some(Mutex::new(HashMap::new()))
        };
        let pre_save_listeners = vec![];
        let post_save_listeners = vec![];

        let store = AggregateStore {
            kv,
            cache,
            history_cache,
            pre_save_listeners,
            post_save_listeners,
        };

        Ok(store)
    }

    /// Warms up the cache, to be used after startup. Will fail if any aggregates fail to load.
    pub async fn warm(&self) -> StoreResult<()> {
        for handle in self.list().await? {
            self.warm_aggregate(&handle).await?;
        }
        info!("Cache for CAs has been warmed.");
        Ok(())
    }

    /// Warm the cache for a specific aggregate.
    pub async fn warm_aggregate(&self, handle: &MyHandle) -> StoreResult<()> {
        info!("Warming the cache for: '{}'", handle);

        self.get_latest(handle)
            .await
            .map_err(|e| AggregateStoreError::WarmupFailed(handle.clone(), e.to_string()))?;

        Ok(())
    }

    /// Adds a listener that will receive all events before they are stored.
    pub fn add_pre_save_listener<L: PreSaveEventListener<A>>(&mut self, sync_listener: Arc<L>) {
        self.pre_save_listeners.push(sync_listener);
    }

    /// Adds a listener that will receive a reference to all events after they are stored.
    pub fn add_post_save_listener<L: PostSaveEventListener<A>>(&mut self, listener: Arc<L>) {
        self.post_save_listeners.push(listener);
    }
}

/// # Manage Aggregates
///
impl<A: Aggregate> AggregateStore<A>
where
    A::Error: From<AggregateStoreError>,
{
    /// Gets the latest version for the given aggregate. Returns
    /// an AggregateStoreError::UnknownAggregate in case the aggregate
    /// does not exist.
    pub async fn get_latest(&self, handle: &MyHandle) -> Result<Arc<A>, A::Error> {
        self.execute_opt_command(handle, None, false).await
    }

    /// Updates the snapshots for all entities in this store.
    pub async fn update_snapshots(&self) -> Result<(), A::Error> {
        for handle in self.list().await? {
            self.save_snapshot(&handle).await?;
        }

        Ok(())
    }

    /// Gets the latest version for the given aggregate and updates the snapshot.
    pub async fn save_snapshot(&self, handle: &MyHandle) -> Result<Arc<A>, A::Error> {
        self.execute_opt_command(handle, None, true).await
    }

    /// Adds a new aggregate instance based on the init event.
    pub async fn add(&self, cmd: A::InitCommand) -> Result<Arc<A>, A::Error> {
        let scope = Self::scope_for_agg(cmd.handle());

        self.kv
            .execute(&scope, |kv| async move {
                let handle = cmd.handle().clone();

                let init_command_key = Self::key_for_command(&handle, 0);

                if kv.has(&init_command_key).await? {
                    // This is no good.. this aggregate already exists.
                    Ok(Err(A::Error::from(AggregateStoreError::DuplicateAggregate(handle))))
                } else {
                    let processed_command_builder = StoredCommandBuilder::<A>::new(
                        cmd.actor().to_string(),
                        Time::now(),
                        handle.clone(),
                        0,
                        cmd.store(),
                    );

                    match A::process_init_command(cmd.clone()).await {
                        Ok(init_event) => {
                            let aggregate = A::init(handle.clone(), init_event.clone());
                            let processed_command = processed_command_builder.finish_with_init_event(init_event);

                            let json = serde_json::to_value(&processed_command)?;
                            kv.store(&init_command_key, json).await?;

                            let arc = Arc::new(aggregate);

                            self.cache_update(&handle, arc.clone()).await;

                            Ok(Ok(arc))
                        }
                        Err(e) => Ok(Err(e)),
                    }
                }
            })
            .await
            .map_err(|e| A::Error::from(AggregateStoreError::KeyStoreError(e)))?
    }

    /// Send a command to the latest aggregate referenced by the handle in the command.
    ///
    /// This will:
    /// - Retrieve the latest aggregate for this command.
    /// - Call the A::process_command function
    /// on success:
    ///   - call pre-save listeners with events
    ///   - save command and events
    ///   - call post-save listeners with events
    ///   - return aggregate
    /// on no-op (empty event list):
    ///   - do not save anything, return aggregate
    /// on error:
    ///   - save command and error, return error
    pub async fn command(&self, cmd: A::Command) -> Result<Arc<A>, A::Error> {
        self.execute_opt_command(cmd.handle(), Some(&cmd), false).await
    }

    /// Returns true if an instance exists for the id
    pub async fn has(&self, id: &MyHandle) -> Result<bool, AggregateStoreError> {
        let init_command_key = Self::key_for_command(id, 0);
        self.kv
            .has(&init_command_key)
            .await
            .map_err(AggregateStoreError::KeyStoreError)
    }

    /// Lists all known ids.
    pub async fn list(&self) -> Result<Vec<MyHandle>, AggregateStoreError> {
        let mut res = vec![];

        for scope in self.kv.scopes().await? {
            if let Ok(handle) = MyHandle::from_str(&scope.to_string()) {
                res.push(handle)
            }
        }

        Ok(res)
    }

    /// Get the latest aggregate and optionally apply a command to it, all
    /// inside a single transaction (postgres) or lock (disk).
    async fn execute_opt_command(
        &self,
        handle: &MyHandle,
        cmd_opt: Option<&A::Command>,
        save_snapshot: bool,
    ) -> Result<Arc<A>, A::Error> {
        self.kv
            .execute(&Self::scope_for_agg(handle), |kv| async move {
                // Get the aggregate from the cache, or get it from the store.
                let mut changed_from_cached = false;

<<<<<<< HEAD
                let latest_result = match self.cache_get(handle).await {
                    Some(arc) => Ok(arc),
=======
                let latest_result = match self.cache_get(handle) {
                    Some(arc) => {
                        trace!("found cached snapshot for {handle}");
                        Ok(arc)
                    }
>>>>>>> 370855a3
                    None => {
                        // There was no cached aggregate, so try to get it
                        // or construct it from the store, and remember that
                        // it was changed compared to the (non-existent) cached
                        // version so that we know that should update the cache
                        // later.
                        changed_from_cached = true;

                        let snapshot_key = Self::key_for_snapshot(handle);
                        match kv.get(&snapshot_key).await? {
                            Some(value) => {
                                trace!("found snapshot for {handle}");
                                let agg: A = serde_json::from_value(value)?;
                                Ok(Arc::new(agg))
                            }
                            None => {
                                let init_key = Self::key_for_command(handle, 0);
                                match kv.get(&init_key).await? {
                                    Some(value) => {
                                        trace!("found init command for {handle}");
                                        let init_command: StoredCommand<A> = serde_json::from_value(value)?;

                                        match init_command.into_init() {
                                            Some(init_event) => {
                                                let agg = A::init(handle.clone(), init_event);
                                                Ok(Arc::new(agg))
                                            }
                                            None => Err(A::Error::from(AggregateStoreError::UnknownAggregate(
                                                handle.clone(),
                                            ))),
                                        }
                                    }
                                    None => {
                                        trace!("neither snapshot nor init command found for {handle}");
                                        Err(A::Error::from(AggregateStoreError::UnknownAggregate(handle.clone())))
                                    }
                                }
                            }
                        }
                    }
                };

                let mut agg = match latest_result {
                    Err(e) => return Ok(Err(e)),
                    Ok(agg) => agg,
                };

                // We have some version, cached or not. Now see if there are any further
                // changes that ought to be applied. If any changes are found, be sure
                // to mark the aggregate as changed so that the we can update the cache
                // later.
                let next_command = Self::key_for_command(handle, agg.version());
                if kv.has(&next_command).await? {
                    let aggregate = Arc::make_mut(&mut agg);

                    // check and apply any applicable processed commands until:
                    // - there are no more processed commands
                    // - the command cannot be applied (return an error)
                    loop {
                        let version = aggregate.version();

                        let key = Self::key_for_command(handle, version);

                        match kv.get(&key).await? {
                            None => break,
                            Some(value) => {
                                trace!("found next command found for {handle}: {}", key);
                                let command: StoredCommand<A> = serde_json::from_value(value)?;
                                aggregate.apply_command(command);
                                changed_from_cached = true;
                            }
                        }
                    }
                }

                // If a command was passed in, try to apply it, and make sure that it is
                // preserved (i.e. with events or an error).
                let res = if let Some(cmd) = cmd_opt {
                    trace!("apply command {} to {}", cmd, handle);

                    let aggregate = Arc::make_mut(&mut agg);

                    let version = aggregate.version();

                    let processed_command_builder = StoredCommandBuilder::<A>::new(
                        cmd.actor().to_string(),
                        Time::now(),
                        cmd.handle().clone(),
                        version,
                        cmd.store(),
                    );

                    let command_key = Self::key_for_command(handle, version);

                    // The new command key MUST NOT be in use. If it is in use, then this points
                    // at a bug in Krill transaction / locking handling that we cannot recover
                    // from. So, exit here, as there is nothing sensible we can do with this error.
                    //
                    // See issue: https://github.com/NLnetLabs/krill/issues/322
                    if kv.has(&command_key).await? {
                        error!("Command key for '{handle}' version '{version}' already exists.");
                        error!("This is a bug. Please report this issue to rpki-team@nlnetlabs.nl.");
                        error!("Krill will exit. If this issue repeats, consider removing {}.", handle);
                        std::process::exit(1);
                    }

                    match aggregate.process_command(cmd.clone()).await {
                        Err(e) => {
                            // Store the processed command with the error.
                            let processed_command = processed_command_builder.finish_with_error(&e);

                            let json = serde_json::to_value(&processed_command)?;
                            aggregate.apply_command(processed_command);

                            changed_from_cached = true;
                            kv.store(&command_key, json).await?;

                            Err(e)
                        }
                        Ok(events) => {
                            // note: An empty events vec may result from a no-op command. We don't save those.
                            if !events.is_empty() {
                                // The command contains some effect.
                                let processed_command = processed_command_builder.finish_with_events(events);

                                // We will need to apply the command first because:
                                // a) then we are really, really, sure that it can be applied (no panics)
                                // b) more importantly, we will need to pass an updated aggregate to pre-save listeners
                                //
                                // Unfortunately, this means that we will need to clone the command.
                                aggregate.apply_command(processed_command.clone());

                                // If the command contained any events then we should inform the
                                // pre-save listeners. They may still generate errors, and if
                                // they do, then we return with an error, without saving.
                                let mut opt_err: Option<A::Error> = None;
                                if let Some(events) = processed_command.events() {
                                    for pre_save_listener in &self.pre_save_listeners {
                                        if let Err(e) = pre_save_listener.as_ref().listen(aggregate, events).await {
                                            opt_err = Some(e);
                                            break;
                                        }
                                    }
                                }

                                if let Some(e) = opt_err {
                                    // A pre-save listener reported and error. Return with the error
                                    // and do not save the updated aggregate.
                                    changed_from_cached = false;
                                    Err(e)
                                } else {
                                    // Save the latest command.
                                    let json = serde_json::to_value(&processed_command)?;
                                    kv.store(&command_key, json).await?;

                                    // Now send the events to the 'post-save' listeners.
                                    if let Some(events) = processed_command.events() {
                                        for listener in &self.post_save_listeners {
                                            listener.as_ref().listen(aggregate, events).await;
                                        }
                                    }

                                    Ok(())
                                }
                            } else {
                                Ok(())
                            }
                        }
                    }
                } else {
                    Ok(())
                };

                if changed_from_cached {
                    self.cache_update(handle, agg.clone()).await;
                }

                if save_snapshot {
                    let key = Self::key_for_snapshot(handle);
                    let value = serde_json::to_value(agg.as_ref())?;
                    kv.store(&key, value).await?;
                }

                if let Err(e) = res {
                    Ok(Err(e))
                } else {
                    Ok(Ok(agg))
                }
            })
            .await
            .map_err(|e| A::Error::from(AggregateStoreError::KeyStoreError(e)))?
    }
}

/// # Manage Commands
///
impl<A: Aggregate> AggregateStore<A>
where
    A::Error: From<AggregateStoreError>,
{
    /// Find all commands that fit the criteria and return history
    pub async fn command_history(
        &self,
        id: &MyHandle,
        crit: CommandHistoryCriteria,
    ) -> Result<CommandHistory, AggregateStoreError> {
        // If we have history cache, then first update it, and use that.
        // Otherwise parse *all* commands in history.

        // Little local helper so we can use borrowed records without keeping
        // the lock longer than it wants to live.
        fn command_history_for_records(
            crit: CommandHistoryCriteria,
            records: &[CommandHistoryRecord],
        ) -> CommandHistory {
            let offset = crit.offset();

            let rows = match crit.rows_limit() {
                Some(limit) => limit,
                None => records.len(),
            };

            let mut matching = Vec::with_capacity(rows);
            let mut skipped = 0;
            let mut total = 0;

            for record in records.iter() {
                if record.matches(&crit) {
                    total += 1;
                    if skipped < offset {
                        skipped += 1;
                    } else if total - skipped <= rows {
                        matching.push(record.clone());
                    }
                }
            }

            CommandHistory::new(offset, total, matching)
        }

        match &self.history_cache {
            Some(mutex) => {
                let mut cache_lock = mutex.lock().await;
                let records = cache_lock.entry(id.clone()).or_default();
                self.update_history_records(records, id).await?;
                Ok(command_history_for_records(crit, records))
            }
            None => {
                let mut records = vec![];
                self.update_history_records(&mut records, id).await?;
                Ok(command_history_for_records(crit, &records))
            }
        }
    }

    /// Updates history records for a given aggregate
    async fn update_history_records(
        &self,
        records: &mut Vec<CommandHistoryRecord>,
        id: &MyHandle,
    ) -> Result<(), AggregateStoreError> {
        let mut version = match records.last() {
            Some(record) => record.version + 1,
            None => 1,
        };

        while let Ok(command) = self.get_command(id, version).await {
            records.push(CommandHistoryRecord::from(command));
            version += 1;
        }

        Ok(())
    }

    /// Get the command for this key, if it exists
    pub async fn get_command(&self, id: &MyHandle, version: u64) -> Result<StoredCommand<A>, AggregateStoreError> {
        let key = Self::key_for_command(id, version);

        match self.kv.get(&key).await? {
            Some(cmd) => Ok(cmd),
            None => Err(AggregateStoreError::CommandNotFound(id.clone(), version)),
        }
    }
}

impl<A: Aggregate> AggregateStore<A>
where
    A::Error: From<AggregateStoreError>,
{
    async fn cache_get(&self, id: &MyHandle) -> Option<Arc<A>> {
        self.cache.read().await.get(id).cloned()
    }

    async fn cache_remove(&self, id: &MyHandle) {
        self.cache.write().await.remove(id);
    }

    async fn cache_update(&self, id: &MyHandle, arc: Arc<A>) {
        self.cache.write().await.insert(id.clone(), arc);
    }
}

/// # Manage values in the KeyValue store
///
impl<A: Aggregate> AggregateStore<A>
where
    A::Error: From<AggregateStoreError>,
{
    fn scope_for_agg(agg: &MyHandle) -> Scope {
        Scope::from_segment(SegmentBuf::parse_lossy(agg.as_str())) // agg should always be a valid Segment
    }

    fn key_for_snapshot(agg: &MyHandle) -> Key {
        Key::new_scoped(Self::scope_for_agg(agg), SegmentBuf::parse_lossy("snapshot.json"))
    }

    fn key_for_command(agg: &MyHandle, version: u64) -> Key {
        Key::new_scoped(
            Self::scope_for_agg(agg),
            SegmentBuf::parse_lossy(&format!("command-{}.json", version)),
        )
    }

    /// Drop an aggregate, completely. Handle with care!
    pub async fn drop_aggregate(&self, id: &MyHandle) -> Result<(), AggregateStoreError> {
        let scope = Self::scope_for_agg(id);

        self.kv
            .execute(&Scope::global(), |kv| async move { kv.delete_scope(&scope).await })
            .await?;

        self.cache_remove(id).await;
        Ok(())
    }
}

//------------ AggregateStoreError -------------------------------------------

/// This type defines possible Errors for the AggregateStore
#[derive(Debug)]
pub enum AggregateStoreError {
    IoError(KrillIoError),
    KeyStoreError(KeyValueError),
    NotInitialized,
    UnknownAggregate(MyHandle),
    DuplicateAggregate(MyHandle),
    InitError(MyHandle),
    ReplayError(MyHandle, u64, u64),
    ConcurrentModification(MyHandle),
    UnknownCommand(MyHandle, u64),
    WarmupFailed(MyHandle, String),
    CouldNotArchive(MyHandle, String),
    CommandCorrupt(MyHandle, u64),
    CommandNotFound(MyHandle, u64),
}

impl fmt::Display for AggregateStoreError {
    fn fmt(&self, f: &mut fmt::Formatter) -> fmt::Result {
        match self {
            AggregateStoreError::IoError(e) => e.fmt(f),
            AggregateStoreError::KeyStoreError(e) => write!(f, "KeyStore Error: {}", e),
            AggregateStoreError::NotInitialized => write!(f, "This aggregate store is not initialized"),
            AggregateStoreError::UnknownAggregate(handle) => write!(f, "unknown entity: {}", handle),
            AggregateStoreError::DuplicateAggregate(handle) => write!(f, "duplicate entity: {}", handle),
            AggregateStoreError::InitError(handle) => write!(f, "Command 0 for '{}' has no init", handle),
            AggregateStoreError::ReplayError(handle, version, fail_version) => write!(
                f,
                "Event for '{}' version '{}' had version '{}'",
                handle, version, fail_version
            ),
            AggregateStoreError::ConcurrentModification(handle) => {
                write!(f, "concurrent modification attempt for entity: '{}'", handle)
            }
            AggregateStoreError::UnknownCommand(handle, version) => write!(
                f,
                "Aggregate '{}' does not have command with version '{}'",
                handle, version
            ),
            AggregateStoreError::WarmupFailed(handle, e) => {
                write!(f, "Could not rebuild state for '{}': {}", handle, e)
            }
            AggregateStoreError::CouldNotArchive(handle, e) => write!(
                f,
                "Could not archive commands and events for '{}'. Error: {}",
                handle, e
            ),
            AggregateStoreError::CommandCorrupt(handle, key) => {
                write!(f, "StoredCommand '{}' for '{}' was corrupt", handle, key)
            }
            AggregateStoreError::CommandNotFound(handle, key) => {
                write!(f, "StoredCommand '{}' for '{}' cannot be found", handle, key)
            }
        }
    }
}

impl From<KeyValueError> for AggregateStoreError {
    fn from(e: KeyValueError) -> Self {
        AggregateStoreError::KeyStoreError(e)
    }
}<|MERGE_RESOLUTION|>--- conflicted
+++ resolved
@@ -224,16 +224,8 @@
                 // Get the aggregate from the cache, or get it from the store.
                 let mut changed_from_cached = false;
 
-<<<<<<< HEAD
                 let latest_result = match self.cache_get(handle).await {
                     Some(arc) => Ok(arc),
-=======
-                let latest_result = match self.cache_get(handle) {
-                    Some(arc) => {
-                        trace!("found cached snapshot for {handle}");
-                        Ok(arc)
-                    }
->>>>>>> 370855a3
                     None => {
                         // There was no cached aggregate, so try to get it
                         // or construct it from the store, and remember that
