use std::str::FromStr;
use std::sync::RwLock;

<<<<<<< HEAD
use chrono::Duration;
=======
use serde_json::Value;
>>>>>>> 14ec86a9

use rpki::repository::resources::ResourceSet;

use crate::commons::{
        api::{AsNumber, ConfiguredRoa, RoaPayload, TypedPrefix},
        bgp::{
            make_roa_tree, make_validated_announcement_tree, Announcement,
            AnnouncementValidity, BgpAnalysisEntry,
            BgpAnalysisReport, BgpAnalysisState, BgpAnalysisSuggestion,
            IpRange, ValidatedAnnouncement,
        },
    };


//------------ BgpAnalyser -------------------------------------------------

/// This type helps analyse ROAs vs BGP and vice versa.
pub struct BgpAnalyser {
    bgp_api_enabled: bool,
    bgp_api_uri: String,
}

impl BgpAnalyser {
    pub fn new(
        bgp_api_enabled: bool,
        bgp_api_uri: String,
    ) -> Self {
        BgpAnalyser {
            bgp_api_enabled,
            bgp_api_uri,
        }
    }

    pub fn format_url(&self, prefix: TypedPrefix) -> String {
        let bgp_api_uri_str = self.bgp_api_uri.as_str();
        match prefix {
            TypedPrefix::V4(p) => format!("{}/api/v1/prefix/{:?}/{}/search", 
                bgp_api_uri_str, 
                p.as_ref().addr().to_v4(), 
                p.as_ref().addr_len()
            ),
            TypedPrefix::V6(p) => format!("{}/api/v1/prefix/{:?}/{}/search", 
                bgp_api_uri_str, 
                p.as_ref().addr().to_v6(), 
                p.as_ref().addr_len()
            )
        }
    }

    fn parse_meta(
        &self, 
        meta: &Value, 
        prefix_str: &str, 
        anns: &mut Vec<Announcement>
    ) -> Option<()> {
        if meta["sourceType"].as_str()? == "bgp" {
            for asn in meta["originASNs"].as_array()? {
                // Strip off "AS" prefix
                let asn = 
                    AsNumber::from_str(asn.as_str()?.get(2..)?).ok()?;
                let prefix = 
                    TypedPrefix::from_str(prefix_str).ok()?;

                anns.push(Announcement::new(
                    asn, 
                    prefix
                ));
            }
        }
        Some(())
    }

<<<<<<< HEAD
    pub fn update(&self) -> Result<bool, BgpAnalyserError> {
        // XXX This will be replaced all go away soon (see #1233), so we keep
        //     it in its current state even if it should probably run in its
        //     own thread and somehow synchronize an accidental re-start.
        let loader = match self.dump_loader.as_ref() {
            Some(loader) => loader,
            None => return Ok(false),
        };
        if let Some(last_time) = self.seen.read().unwrap().last_checked() {
            if (last_time + Duration::minutes(BGP_RIS_REFRESH_MINUTES))
                > Time::now()
            {
                trace!(
                    "Will not check BGP RIS dumps until the \
                    refresh interval has passed"
                );
                return Ok(false); // no need to update yet
            }
        }
        let announcements = loader.download_updates()?;
        let mut seen = self.seen.write().unwrap();
        if seen.equivalent(&announcements) {
            debug!("BGP Ris Dumps unchanged");
            seen.update_checked();
            Ok(false)
        } else {
            info!(
                "Updated announcements ({}) based on BGP Ris Dumps",
                announcements.len()
            );
            seen.update(announcements);
            Ok(true)
=======
    fn parse_member(&self, member: &Value, anns: &mut Vec<Announcement>) 
        -> Option<()> {
        let prefix_str = member["prefix"].as_str()?;
        for meta in member["meta"].as_array()? {
            self.parse_meta(meta, prefix_str, anns)?;
        }
        Some(())
    }

    // Obtain the announcements from the JSON tree.
    //
    // Every element in the tree is an Option, if an element cannot be found,
    // we return None, indicating that something about the structure was
    // malformed in some way.
    fn obtain_announcements(&self, json: Value) -> Option<Vec<Announcement>> {
        let mut anns: Vec<Announcement> = vec![];
        let prefix_str = json["result"]["prefix"].as_str()?;
        for meta in json["result"]["meta"].as_array()? {
            self.parse_meta(meta, prefix_str, &mut anns)?;
        }
        for relation in json["result"]["relations"].as_array()? {
            if relation["type"].as_str()? == "more-specific" {
                for member in relation["members"].as_array()? {
                    self.parse_member(member, &mut anns)?;
                }
            }
        }
        Some(anns)
    }

    async fn retrieve(
        &self,
        block: IpRange,
    ) -> Result<Vec<Announcement>, BgpApiError> {
        let client = reqwest::Client::new();

        let mut announcements: Vec<Announcement> = vec![];

        for prefix  in block.to_prefixes() {
            let url = self.format_url(prefix);

            let resp: Value = match url.starts_with("test") {
                true => {
                    // Use test responses predefined in the JSON
                    let json: Value = serde_json::from_str(include_str!(
                        "../../../test-resources/bgp/bgp-api.json"))?;
                    let json_resp = json.get(url.as_str()).unwrap();
                    json_resp.clone()
                },
                false => client.get(url.as_str())
                    .send()
                    .await?
                    .json::<serde_json::Value>()
                    .await?
            };
            
            let ann = self.obtain_announcements(resp);

            if ann.is_none() {
                return Err(BgpApiError::MalformedDataError)
            }
            announcements.append(ann.unwrap().as_mut());
>>>>>>> 14ec86a9
        }

        Ok(announcements)
    }

    pub fn analyse(
        &self,
        roas: &[ConfiguredRoa],
        resources_held: &ResourceSet,
        limited_scope: Option<ResourceSet>,
    ) -> BgpAnalysisReport {
<<<<<<< HEAD
        let seen = self.seen.read().unwrap();
=======
>>>>>>> 14ec86a9
        let mut entries = vec![];

        let roas: Vec<ConfiguredRoa> = match &limited_scope {
            None => roas.to_vec(),
            Some(limit) => roas
                .iter()
                .filter(|roa| {
                    limit.contains_roa_address(&roa.as_roa_ip_address())
                })
                .cloned()
                .collect(),
        };

        let (roas_held, roas_not_held): (Vec<ConfiguredRoa>, _) =
            roas.into_iter().partition(|roa| {
                resources_held.contains_roa_address(&roa.as_roa_ip_address())
            });

        for not_held in roas_not_held {
            entries.push(BgpAnalysisEntry::roa_not_held(not_held));
        }

        if !self.bgp_api_enabled {
            // nothing to analyse, just push all ROAs as 'no announcement
            // info'
            for roa in roas_held {
                entries.push(BgpAnalysisEntry::roa_no_announcement_info(roa));
            }
        } else {
            let scope = match &limited_scope {
                Some(limit) => limit,
                None => resources_held,
            };

            let (v4_scope, v6_scope) = IpRange::for_resource_set(scope);

            let mut scoped_announcements: Vec<Announcement> = vec![];
            
            for block in [v4_scope, v6_scope].concat().into_iter() {
                let announcements = self.retrieve(block).await;
                if let Ok(mut announcements) = announcements {
                    scoped_announcements.append(
                        announcements.as_mut());
                } else {
                    for roa in roas_held {
                        entries.push(
                            BgpAnalysisEntry::roa_no_announcement_info(roa)
                        );
                    }
                    return BgpAnalysisReport::new(entries);
                }
            }

            let roa_payloads: Vec<_> = roas_held
                .iter()
                .map(|configured| configured.payload())
                .collect();
            let roa_tree = make_roa_tree(&roa_payloads);
            let validated: Vec<ValidatedAnnouncement> = scoped_announcements
                .into_iter()
                .map(|a| a.validate(&roa_tree))
                .collect();

            // Check all ROAs.. and report ROA state in relation to validated
            // announcements
            let validated_tree =
                make_validated_announcement_tree(validated.as_slice());
            for roa in roas_held {
                let covered =
                    validated_tree.matching_or_more_specific(roa.prefix());

                let other_roas_covering_this_prefix: Vec<_> = roa_tree
                    .matching_or_less_specific(roa.prefix())
                    .into_iter()
                    .filter(|other| roa.payload() != **other)
                    .cloned()
                    .collect();

                let other_roas_including_this_definition: Vec<_> =
                    other_roas_covering_this_prefix
                        .iter()
                        .filter(|other| {
                            other.asn() == roa.asn()
                                && other.prefix().addr_len()
                                    <= roa.prefix().addr_len()
                                && other.effective_max_length()
                                    >= roa.effective_max_length()
                        })
                        .cloned()
                        .collect();

                let authorizes: Vec<Announcement> = covered
                    .iter()
                    .filter(|va| {
                        // VALID announcements under THIS ROA
                        // Already covered so it's under this ROA prefix
                        // ASN must match
                        // Prefix length must be allowed under this ROA (it
                        // could be allowed by another ROA and therefore
                        // valid)
                        va.validity() == AnnouncementValidity::Valid
                            && va.announcement().prefix().addr_len()
                                <= roa.effective_max_length()
                            && va.announcement().asn() == &roa.asn()
                    })
                    .map(|va| va.announcement())
                    .collect();

                let disallows: Vec<Announcement> = covered
                    .iter()
                    .filter(|va| {
                        let validity = va.validity();
                        validity == AnnouncementValidity::InvalidLength
                            || validity == AnnouncementValidity::InvalidAsn
                    })
                    .map(|va| va.announcement())
                    .collect();

                let authorizes_excess = {
                    let max_length = roa.effective_max_length();
                    let nr_of_specific_ann = authorizes
                        .iter()
                        .filter(|ann| ann.prefix().addr_len() == max_length)
                        .count()
                        as u128;

                    nr_of_specific_ann > 0
                        && nr_of_specific_ann < roa.nr_of_specific_prefixes()
                };

                if roa.asn() == AsNumber::zero() {
                    // see if this AS0 ROA is redundant, if it is mark it as
                    // such
                    if other_roas_covering_this_prefix.is_empty() {
                        // will disallow all covered announcements by
                        // definition (because AS0 announcements cannot exist)
                        let announcements = covered
                            .iter()
                            .map(|va| va.announcement())
                            .collect();
                        entries.push(BgpAnalysisEntry::roa_as0(
                            roa,
                            announcements,
                        ));
                    } else {
                        entries.push(BgpAnalysisEntry::roa_as0_redundant(
                            roa,
                            other_roas_covering_this_prefix,
                        ));
                    }
                } else if !other_roas_including_this_definition.is_empty() {
                    entries.push(BgpAnalysisEntry::roa_redundant(
                        roa,
                        authorizes,
                        disallows,
                        other_roas_including_this_definition,
                    ))
                } else if authorizes.is_empty() && disallows.is_empty() {
                    entries.push(BgpAnalysisEntry::roa_unseen(roa))
                } else if authorizes_excess {
                    entries.push(BgpAnalysisEntry::roa_too_permissive(
                        roa, authorizes, disallows,
                    ))
                } else if authorizes.is_empty() {
                    entries.push(BgpAnalysisEntry::roa_disallowing(
                        roa, disallows,
                    ))
                } else {
                    entries.push(BgpAnalysisEntry::roa_seen(
                        roa, authorizes, disallows,
                    ))
                }
            }

            // Loop over all validated announcements and report
            for v in validated.into_iter() {
                let (announcement, validity, allowed_by, invalidating_roas) =
                    v.unpack();
                match validity {
                    AnnouncementValidity::Valid => {
                        entries.push(BgpAnalysisEntry::announcement_valid(
                            announcement,
                            allowed_by.unwrap(), /* always set for valid
                                                  * announcements */
                        ))
                    }
                    AnnouncementValidity::Disallowed => {
                        entries.push(
                            BgpAnalysisEntry::announcement_disallowed(
                                announcement,
                                invalidating_roas,
                            ),
                        );
                    }
                    AnnouncementValidity::InvalidLength => {
                        entries.push(
                            BgpAnalysisEntry::announcement_invalid_length(
                                announcement,
                                invalidating_roas,
                            ),
                        );
                    }
                    AnnouncementValidity::InvalidAsn => {
                        entries.push(
                            BgpAnalysisEntry::announcement_invalid_asn(
                                announcement,
                                invalidating_roas,
                            ),
                        );
                    }
                    AnnouncementValidity::NotFound => {
                        entries.push(
                            BgpAnalysisEntry::announcement_not_found(
                                announcement,
                            ),
                        );
                    }
                }
            }
        }
        BgpAnalysisReport::new(entries)
    }

    pub fn suggest(
        &self,
        roas: &[ConfiguredRoa],
        resources_held: &ResourceSet,
        limited_scope: Option<ResourceSet>,
    ) -> BgpAnalysisSuggestion {
        let mut suggestion = BgpAnalysisSuggestion::default();

        // perform analysis
        let entries = self
            .analyse(roas, resources_held, limited_scope)
            .into_entries();
        for entry in &entries {
            match entry.state() {
                BgpAnalysisState::RoaUnseen => {
                    suggestion.add_stale(entry.configured_roa())
                }
                BgpAnalysisState::RoaTooPermissive => {
                    let replace_with = entry
                        .authorizes()
                        .iter()
                        .filter(|ann| {
                            !entries.iter().any(|other| {
                                other != entry
                                    && other.authorizes().contains(*ann)
                            })
                        })
                        .map(|auth| RoaPayload::from(*auth))
                        .collect();

                    suggestion.add_too_permissive(
                        entry.configured_roa(),
                        replace_with,
                    );
                }
                BgpAnalysisState::RoaSeen | BgpAnalysisState::RoaAs0 => {
                    suggestion.add_keep(entry.configured_roa())
                }
                BgpAnalysisState::RoaDisallowing => {
                    suggestion.add_disallowing(entry.configured_roa())
                }
                BgpAnalysisState::RoaRedundant => {
                    suggestion.add_redundant(entry.configured_roa())
                }
                BgpAnalysisState::RoaNotHeld => {
                    suggestion.add_not_held(entry.configured_roa())
                }
                BgpAnalysisState::RoaAs0Redundant => {
                    suggestion.add_as0_redundant(entry.configured_roa())
                }
                BgpAnalysisState::AnnouncementValid => {}
                BgpAnalysisState::AnnouncementNotFound => {
                    suggestion.add_not_found(entry.announcement())
                }
                BgpAnalysisState::AnnouncementInvalidAsn => {
                    suggestion.add_invalid_asn(entry.announcement())
                }
                BgpAnalysisState::AnnouncementInvalidLength => {
                    suggestion.add_invalid_length(entry.announcement())
                }
                BgpAnalysisState::AnnouncementDisallowed => {
                    suggestion.add_keep_disallowing(entry.announcement())
                }
                BgpAnalysisState::RoaNoAnnouncementInfo => {
                    suggestion.add_keep(entry.configured_roa())
                }
            }
        }

        suggestion
    }
}

//------------ Error --------------------------------------------------------

#[derive(Debug)]
pub enum BgpApiError {
    ReqwestError(reqwest::Error),
    SerdeError(serde_json::Error),
    MalformedDataError
}

impl From<reqwest::Error> for BgpApiError {
    fn from(e: reqwest::Error) -> BgpApiError {
        BgpApiError::ReqwestError(e)
    }
}

impl From<serde_json::Error> for BgpApiError {
    fn from(e: serde_json::Error) -> BgpApiError {
        BgpApiError::SerdeError(e)
    }
}

//------------ Tests --------------------------------------------------------

#[cfg(test)]
mod tests {
    use rpki::repository::resources::Prefix;

    use crate::{
        commons::{api::{Ipv4Prefix, Ipv6Prefix, RoaConfigurationUpdates}, bgp::BgpAnalysisState},
        test::{announcement, configured_roa},
    };

    use super::*;

<<<<<<< HEAD
    #[test]
    #[ignore]
    fn download_ris_dumps() {
        let analyser = BgpAnalyser::new(
            true,
            "http://www.ris.ripe.net/dumps/riswhoisdump.IPv4.gz",
            "http://www.ris.ripe.net/dumps/riswhoisdump.IPv6.gz",
        );

        assert!(analyser.seen.read().unwrap().is_empty());
        assert!(analyser.seen.read().unwrap().last_checked().is_none());
        analyser.update().unwrap();
        assert!(!analyser.seen.read().unwrap().is_empty());
        assert!(analyser.seen.read().unwrap().last_checked().is_some());
    }

    #[test]
    fn analyse_bgp() {
=======
    #[tokio::test]
    async fn analyse_bgp() {
>>>>>>> 14ec86a9
        let roa_too_permissive = configured_roa("10.0.0.0/22-23 => 64496");
        let roa_as0 = configured_roa("10.0.4.0/24 => 0");
        let roa_unseen_completely = configured_roa("10.0.3.0/24 => 64497");

        let roa_not_held = configured_roa("10.1.0.0/24 => 64497");

        let roa_authorizing_single =
            configured_roa("192.168.1.0/24 => 64497");
        let roa_unseen_redundant = configured_roa("192.168.1.0/24 => 64498");
        let roa_as0_redundant = configured_roa("192.168.1.0/24 => 0");

        let resources_held =
            ResourceSet::from_strs("", "10.0.0.0/16, 192.168.0.0/16", "")
                .unwrap();
        let limit = None;

        let analyser = BgpAnalyser {
            bgp_api_enabled: true,
            bgp_api_uri: "test".to_string()
        };

        let report = analyser
            .analyse(
                &[
                    roa_too_permissive,
                    roa_as0,
                    roa_unseen_completely,
                    roa_not_held,
                    roa_authorizing_single,
                    roa_unseen_redundant,
                    roa_as0_redundant,
                ],
                &resources_held,
                limit,
            );

        let expected: BgpAnalysisReport = serde_json::from_str(include_str!(
            "../../../test-resources/bgp/expected_full_report.json"
        ))
        .unwrap();

        assert_eq!(report, expected);
    }

    #[test]
    fn analyse_bgp_disallowed_announcements() {
        let roa = configured_roa("10.0.0.0/22 => 0");

        let roas = &[roa];
        let analyser = BgpAnalyser {
            bgp_api_enabled: true,
            bgp_api_uri: "test".to_string()
        };

        let resources_held =
            ResourceSet::from_strs("", "10.0.0.0/8, 192.168.0.0/16", "")
                .unwrap();
        let report = analyser.analyse(roas, &resources_held, None);

        assert!(!report.contains_invalids());

        let mut disallowed = report
            .matching_announcements(BgpAnalysisState::AnnouncementDisallowed);
        disallowed.sort();

        let disallowed_1 = announcement("10.0.0.0/22 => 64496");
        let disallowed_2 = announcement("10.0.0.0/22 => 64497");
        let disallowed_3 = announcement("10.0.0.0/24 => 64496");
        let disallowed_4 = announcement("10.0.2.0/23 => 64496");
        let mut expected =
            vec![disallowed_1, disallowed_2, disallowed_3, disallowed_4];
        expected.sort();

        assert_eq!(disallowed, expected);

        // The suggestion should not try to add the disallowed announcements
        // because they were disallowed by an AS0 roa.
        let suggestion = analyser.suggest(roas, &resources_held, None);
        let updates = RoaConfigurationUpdates::from(suggestion);

        let added = updates.added();
        for announcement in disallowed {
            assert!(!added.iter().any(|added_roa| {
                let added_payload = added_roa.payload();
                let announcement_payload = RoaPayload::from(announcement);
                added_payload.includes(&announcement_payload)
            }));
        }
    }

    #[test]
    fn analyse_bgp_no_announcements() {
        let roa1 = configured_roa("10.0.0.0/23-24 => 64496");
        let roa2 = configured_roa("10.0.3.0/24 => 64497");
        let roa3 = configured_roa("10.0.4.0/24 => 0");

        let roas = vec![roa1, roa2, roa3];

        let resources_held =
            ResourceSet::from_strs("", "10.0.0.0/16", "").unwrap();

<<<<<<< HEAD
        let analyser = BgpAnalyser::new(false, "", "");
        let table = analyser.analyse(&roas, &resources_held, None);
=======
        let analyser = BgpAnalyser::new(false, "".to_string());
        let table = analyser.analyse(&roas, &resources_held, None).await;
>>>>>>> 14ec86a9
        let table_entries = table.entries();
        assert_eq!(3, table_entries.len());

        let roas_no_info: Vec<ConfiguredRoa> = table_entries
            .iter()
            .filter(|e| e.state() == BgpAnalysisState::RoaNoAnnouncementInfo)
            .map(|e| e.configured_roa().clone())
            .collect();

        assert_eq!(roas_no_info, roas);
    }

    #[test]
    fn make_bgp_analysis_suggestion() {
        let roa_too_permissive = configured_roa("10.0.0.0/22-23 => 64496");
        let roa_redundant = configured_roa("10.0.0.0/23 => 64496");
        let roa_as0 = configured_roa("10.0.4.0/24 => 0");
        let roa_unseen_completely = configured_roa("10.0.3.0/24 => 64497");
        let roa_authorizing_single =
            configured_roa("192.168.1.0/24 => 64497");
        let roa_unseen_redundant = configured_roa("192.168.1.0/24 => 64498");
        let roa_as0_redundant = configured_roa("192.168.1.0/24 => 0");

        let roas = &[
            roa_too_permissive,
            roa_redundant,
            roa_as0,
            roa_unseen_completely,
            roa_authorizing_single,
            roa_unseen_redundant,
            roa_as0_redundant,
        ];

        let analyser = BgpAnalyser {
            bgp_api_enabled: true,
            bgp_api_uri: "test".to_string()
        };

        let resources_held =
            ResourceSet::from_strs("", "10.0.0.0/8, 192.168.0.0/16", "")
                .unwrap();
        let limit =
            Some(ResourceSet::from_strs("", "10.0.0.0/22", "").unwrap());
        let suggestion_resource_subset =
            analyser.suggest(roas, &resources_held, limit);

        let expected: BgpAnalysisSuggestion =
            serde_json::from_str(include_str!(
            "../../../test-resources/bgp/expected_suggestion_some_roas.json"
        ))
            .unwrap();
        assert_eq!(suggestion_resource_subset, expected);

        let suggestion_all_roas_in_scope =
            analyser.suggest(roas, &resources_held, None);

        let expected: BgpAnalysisSuggestion =
            serde_json::from_str(include_str!(
            "../../../test-resources/bgp/expected_suggestion_all_roas.json"
        ))
            .unwrap();

        assert_eq!(suggestion_all_roas_in_scope, expected);
    }

    #[test]
    fn format_url() {
        let analyser = BgpAnalyser::new(
            true, "https://rest.bgp-api.net".to_string());
        assert_eq!("https://rest.bgp-api.net/api/v1/prefix/192.168.0.0/16/search", 
            analyser.format_url(TypedPrefix::from(Ipv4Prefix::from(
                Prefix::from_str("192.168.0.0/16").unwrap()))));
        assert_eq!("https://rest.bgp-api.net/api/v1/prefix/2001:db8::/32/search", 
            analyser.format_url(TypedPrefix::from(Ipv6Prefix::from(
                Prefix::from_str("2001:db8::/32").unwrap()))));
    }

    #[tokio::test]
    async fn retrieve_announcements() {
        let analyser = BgpAnalyser::new(true, "test".to_string());

        let ipv4s = "185.49.140.0/22";
        let ipv6s = "2a04:b900::/29";
        let set = ResourceSet::from_strs("", ipv4s, ipv6s).unwrap();

        let (v4_ranges, v6_ranges) = IpRange::for_resource_set(&set);

        for range in v6_ranges {
            assert_eq!(6, analyser.retrieve(range).await.unwrap().len());
        }

        for range in v4_ranges {
            assert_eq!(3, analyser.retrieve(range).await.unwrap().len());
        }
    }

    #[tokio::test]
    async fn retrieve_broken_announcements() {
        let analyser = BgpAnalyser::new(true, "test".to_string());

        let ipv4s = "1.1.1.1/32, 2.2.2.2/32, 3.3.3.3/32, 4.4.4.4/32";
        let set = ResourceSet::from_strs("", ipv4s, "").unwrap();
        
        let (v4_ranges, _) = IpRange::for_resource_set(&set);

        for range in v4_ranges {
            assert!(analyser.retrieve(range).await.is_err());
        }
    }

    #[tokio::test]
    async fn analyse_nlnet_labs_snapshot() {
        let analyser = BgpAnalyser::new(true, "test".to_string());

        let ipv4s = "185.49.140.0/22";
        let ipv6s = "2a04:b900::/29";
        let set = ResourceSet::from_strs("AS211321", ipv4s, ipv6s).unwrap();

        let roas = &[
            configured_roa("2a04:b906::/48-48 => 0"),
            configured_roa("2a04:b907::/48-48 => 0"),
            configured_roa("185.49.142.0/24-24 => 0"),
            configured_roa("2a04:b900::/30-32 => 8587"),
            configured_roa("185.49.140.0/23-23 => 8587"),
            configured_roa("2a04:b900::/30-30 => 8587"),
            configured_roa("2a04:b905::/48-48 => 14618"),
            configured_roa("2a04:b905::/48-48 => 16509"),
            configured_roa("2a04:b902::/32-32 => 16509"),
            configured_roa("2a04:b904::/48-48 => 211321"),
            configured_roa("2a04:b907::/47-47 => 211321"),
            configured_roa("185.49.142.0/23-23 => 211321"),
            configured_roa("2a04:b902::/48-48 => 211321"),
            configured_roa("185.49.143.0/24-24 => 211321"),
        ];

        let report = analyser.analyse(roas, &set, None).await;

        dbg!(&report);

        let entry_expect_roa = |x: &str, y| {
            let x = x.to_string();
            assert!(report.entries().iter().any(|s| 
                s.state() == y &&
                s.configured_roa().to_string() == x 
            ));
        };

        let entry_expect_ann = |x: &str, y: u32, z: BgpAnalysisState| {
            let x = x.to_string();
            assert!(report.entries().iter().any(|s|
                s.state() == z &&
                *s.announcement().asn() == AsNumber::new(y) &&
                s.announcement().prefix().to_string() == x
            ));
        };

        entry_expect_roa("2a04:b907::/48-48 => 0", BgpAnalysisState::RoaAs0Redundant);
        entry_expect_roa("185.49.142.0/24-24 => 0", BgpAnalysisState::RoaAs0Redundant);
        entry_expect_roa("2a04:b900::/30-30 => 8587", BgpAnalysisState::RoaRedundant);
        entry_expect_roa("2a04:b905::/48-48 => 14618", BgpAnalysisState::RoaUnseen);
        entry_expect_roa("2a04:b902::/32-32 => 16509", BgpAnalysisState::RoaUnseen);
        entry_expect_ann("2a04:b907::/48", 211321, BgpAnalysisState::AnnouncementInvalidLength);
        entry_expect_ann("185.49.142.0/24", 211321, BgpAnalysisState::AnnouncementInvalidLength);
        entry_expect_roa("2a04:b902::/48-48 => 211321", BgpAnalysisState::RoaUnseen);
        entry_expect_roa("185.49.143.0/24-24 => 211321", BgpAnalysisState::RoaUnseen);
    }
}<|MERGE_RESOLUTION|>--- conflicted
+++ resolved
@@ -1,11 +1,6 @@
 use std::str::FromStr;
-use std::sync::RwLock;
-
-<<<<<<< HEAD
-use chrono::Duration;
-=======
+
 use serde_json::Value;
->>>>>>> 14ec86a9
 
 use rpki::repository::resources::ResourceSet;
 
@@ -78,40 +73,6 @@
         Some(())
     }
 
-<<<<<<< HEAD
-    pub fn update(&self) -> Result<bool, BgpAnalyserError> {
-        // XXX This will be replaced all go away soon (see #1233), so we keep
-        //     it in its current state even if it should probably run in its
-        //     own thread and somehow synchronize an accidental re-start.
-        let loader = match self.dump_loader.as_ref() {
-            Some(loader) => loader,
-            None => return Ok(false),
-        };
-        if let Some(last_time) = self.seen.read().unwrap().last_checked() {
-            if (last_time + Duration::minutes(BGP_RIS_REFRESH_MINUTES))
-                > Time::now()
-            {
-                trace!(
-                    "Will not check BGP RIS dumps until the \
-                    refresh interval has passed"
-                );
-                return Ok(false); // no need to update yet
-            }
-        }
-        let announcements = loader.download_updates()?;
-        let mut seen = self.seen.write().unwrap();
-        if seen.equivalent(&announcements) {
-            debug!("BGP Ris Dumps unchanged");
-            seen.update_checked();
-            Ok(false)
-        } else {
-            info!(
-                "Updated announcements ({}) based on BGP Ris Dumps",
-                announcements.len()
-            );
-            seen.update(announcements);
-            Ok(true)
-=======
     fn parse_member(&self, member: &Value, anns: &mut Vec<Announcement>) 
         -> Option<()> {
         let prefix_str = member["prefix"].as_str()?;
@@ -174,22 +135,17 @@
                 return Err(BgpApiError::MalformedDataError)
             }
             announcements.append(ann.unwrap().as_mut());
->>>>>>> 14ec86a9
         }
 
         Ok(announcements)
     }
 
-    pub fn analyse(
+    pub async fn analyse(
         &self,
         roas: &[ConfiguredRoa],
         resources_held: &ResourceSet,
         limited_scope: Option<ResourceSet>,
     ) -> BgpAnalysisReport {
-<<<<<<< HEAD
-        let seen = self.seen.read().unwrap();
-=======
->>>>>>> 14ec86a9
         let mut entries = vec![];
 
         let roas: Vec<ConfiguredRoa> = match &limited_scope {
@@ -413,7 +369,7 @@
         BgpAnalysisReport::new(entries)
     }
 
-    pub fn suggest(
+    pub async fn suggest(
         &self,
         roas: &[ConfiguredRoa],
         resources_held: &ResourceSet,
@@ -424,6 +380,7 @@
         // perform analysis
         let entries = self
             .analyse(roas, resources_held, limited_scope)
+            .await
             .into_entries();
         for entry in &entries {
             match entry.state() {
@@ -520,29 +477,8 @@
 
     use super::*;
 
-<<<<<<< HEAD
-    #[test]
-    #[ignore]
-    fn download_ris_dumps() {
-        let analyser = BgpAnalyser::new(
-            true,
-            "http://www.ris.ripe.net/dumps/riswhoisdump.IPv4.gz",
-            "http://www.ris.ripe.net/dumps/riswhoisdump.IPv6.gz",
-        );
-
-        assert!(analyser.seen.read().unwrap().is_empty());
-        assert!(analyser.seen.read().unwrap().last_checked().is_none());
-        analyser.update().unwrap();
-        assert!(!analyser.seen.read().unwrap().is_empty());
-        assert!(analyser.seen.read().unwrap().last_checked().is_some());
-    }
-
-    #[test]
-    fn analyse_bgp() {
-=======
     #[tokio::test]
     async fn analyse_bgp() {
->>>>>>> 14ec86a9
         let roa_too_permissive = configured_roa("10.0.0.0/22-23 => 64496");
         let roa_as0 = configured_roa("10.0.4.0/24 => 0");
         let roa_unseen_completely = configured_roa("10.0.3.0/24 => 64497");
@@ -577,7 +513,8 @@
                 ],
                 &resources_held,
                 limit,
-            );
+            )
+            .await;
 
         let expected: BgpAnalysisReport = serde_json::from_str(include_str!(
             "../../../test-resources/bgp/expected_full_report.json"
@@ -587,8 +524,8 @@
         assert_eq!(report, expected);
     }
 
-    #[test]
-    fn analyse_bgp_disallowed_announcements() {
+    #[tokio::test]
+    async fn analyse_bgp_disallowed_announcements() {
         let roa = configured_roa("10.0.0.0/22 => 0");
 
         let roas = &[roa];
@@ -600,7 +537,7 @@
         let resources_held =
             ResourceSet::from_strs("", "10.0.0.0/8, 192.168.0.0/16", "")
                 .unwrap();
-        let report = analyser.analyse(roas, &resources_held, None);
+        let report = analyser.analyse(roas, &resources_held, None).await;
 
         assert!(!report.contains_invalids());
 
@@ -620,7 +557,7 @@
 
         // The suggestion should not try to add the disallowed announcements
         // because they were disallowed by an AS0 roa.
-        let suggestion = analyser.suggest(roas, &resources_held, None);
+        let suggestion = analyser.suggest(roas, &resources_held, None).await;
         let updates = RoaConfigurationUpdates::from(suggestion);
 
         let added = updates.added();
@@ -633,8 +570,8 @@
         }
     }
 
-    #[test]
-    fn analyse_bgp_no_announcements() {
+    #[tokio::test]
+    async fn analyse_bgp_no_announcements() {
         let roa1 = configured_roa("10.0.0.0/23-24 => 64496");
         let roa2 = configured_roa("10.0.3.0/24 => 64497");
         let roa3 = configured_roa("10.0.4.0/24 => 0");
@@ -644,13 +581,8 @@
         let resources_held =
             ResourceSet::from_strs("", "10.0.0.0/16", "").unwrap();
 
-<<<<<<< HEAD
-        let analyser = BgpAnalyser::new(false, "", "");
-        let table = analyser.analyse(&roas, &resources_held, None);
-=======
         let analyser = BgpAnalyser::new(false, "".to_string());
         let table = analyser.analyse(&roas, &resources_held, None).await;
->>>>>>> 14ec86a9
         let table_entries = table.entries();
         assert_eq!(3, table_entries.len());
 
@@ -663,8 +595,8 @@
         assert_eq!(roas_no_info, roas);
     }
 
-    #[test]
-    fn make_bgp_analysis_suggestion() {
+    #[tokio::test]
+    async fn make_bgp_analysis_suggestion() {
         let roa_too_permissive = configured_roa("10.0.0.0/22-23 => 64496");
         let roa_redundant = configured_roa("10.0.0.0/23 => 64496");
         let roa_as0 = configured_roa("10.0.4.0/24 => 0");
@@ -695,7 +627,7 @@
         let limit =
             Some(ResourceSet::from_strs("", "10.0.0.0/22", "").unwrap());
         let suggestion_resource_subset =
-            analyser.suggest(roas, &resources_held, limit);
+            analyser.suggest(roas, &resources_held, limit).await;
 
         let expected: BgpAnalysisSuggestion =
             serde_json::from_str(include_str!(
@@ -705,7 +637,7 @@
         assert_eq!(suggestion_resource_subset, expected);
 
         let suggestion_all_roas_in_scope =
-            analyser.suggest(roas, &resources_held, None);
+            analyser.suggest(roas, &resources_held, None).await;
 
         let expected: BgpAnalysisSuggestion =
             serde_json::from_str(include_str!(
