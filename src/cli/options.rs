#[cfg(feature = "multi-user")]
use std::collections::HashMap;

use std::collections::HashSet;
use std::convert::TryFrom;
use std::io;
use std::path::PathBuf;
use std::str::{from_utf8_unchecked, FromStr};
use std::{env, fmt};

use bytes::Bytes;
use clap::{App, Arg, ArgMatches, SubCommand};

use rpki::crypto::KeyIdentifier;
use rpki::uri;
use rpki::x509::Time;

use crate::cli::report::{ReportError, ReportFormat};
use crate::commons::api::{
    AddChildRequest, AuthorizationFmtError, CertAuthInit, ChildAuthRequest, ChildHandle, Handle, ParentCaContact,
    ParentCaReq, ParentHandle, PublisherHandle, ResourceSet, ResourceSetError, RoaDefinitionUpdates, RtaName, Token,
    UpdateChildRequest,
};
use crate::commons::api::{RepositoryUpdate, RoaDefinition};
use crate::commons::crypto::{IdCert, SignSupport};
use crate::commons::remote::rfc8183;
use crate::commons::util::file;
use crate::constants::*;
use crate::daemon::ca::{ResourceTaggedAttestation, RtaContentRequest, RtaPrepareRequest};

struct GeneralArgs {
    server: uri::Https,
    token: Token,
    format: ReportFormat,
    api: bool,
}

impl GeneralArgs {
    fn from_matches(matches: &ArgMatches) -> Result<Self, Error> {
        let server = {
            let mut server = match env::var(KRILL_CLI_SERVER_ENV) {
                Ok(server_str) => Some(uri::Https::try_from(server_str)?),
                Err(_) => None,
            };

            if let Some(server_str) = matches.value_of(KRILL_CLI_SERVER_ARG) {
                server = Some(uri::Https::from_str(server_str)?);
            }

            server.unwrap_or_else(|| uri::Https::from_str(KRILL_CLI_SERVER_DFLT).unwrap())
        };

        let token = {
            let mut token = env::var(KRILL_CLI_TOKEN_ENV).ok().map(Token::from);

            if let Some(token_str) = matches.value_of(KRILL_CLI_TOKEN_ARG) {
                token = Some(Token::from(token_str));
            }

            token.ok_or_else(|| Error::missing_arg_with_env(KRILL_CLI_TOKEN_ARG, KRILL_CLI_TOKEN_ENV))?
        };

        let format = {
            let mut format = match env::var(KRILL_CLI_FORMAT_ENV) {
                Ok(fmt_str) => Some(ReportFormat::from_str(&fmt_str)?),
                Err(_) => None,
            };

            if let Some(fmt_str) = matches.value_of(KRILL_CLI_FORMAT_ARG) {
                format = Some(ReportFormat::from_str(fmt_str)?);
            }

            format.unwrap_or_else(|| ReportFormat::Text)
        };

        let api = env::var(KRILL_CLI_API_ENV).is_ok() || matches.is_present(KRILL_CLI_API_ARG);

        Ok(GeneralArgs {
            server,
            token,
            format,
            api,
        })
    }
}

impl Default for GeneralArgs {
    fn default() -> Self {
        GeneralArgs {
            server: uri::Https::from_str(KRILL_CLI_SERVER_DFLT).unwrap(),
            token: Token::from(""),
            format: ReportFormat::Text,
            api: false,
        }
    }
}

/// This type holds all the necessary data to connect to a Krill daemon, and
/// authenticate, and perform a specific action.
pub struct Options {
    pub server: uri::Https,
    pub token: Token,
    pub format: ReportFormat,
    pub api: bool,
    pub command: Command,
}

impl Options {
    fn make(general: GeneralArgs, command: Command) -> Self {
        Options {
            server: general.server,
            token: general.token,
            format: general.format,
            api: general.api,
            command,
        }
    }

    pub fn format(&self) -> ReportFormat {
        self.format
    }

    /// Creates a new Options explicitly (useful for testing)
    pub fn new(server: uri::Https, token: &str, format: ReportFormat, command: Command) -> Self {
        Options {
            server,
            token: Token::from(token),
            format,
            api: false,
            command,
        }
    }

    fn add_general_args<'a, 'b>(app: App<'a, 'b>) -> App<'a, 'b> {
        app.arg(
            Arg::with_name(KRILL_CLI_SERVER_ARG)
                .short("s")
                .long(KRILL_CLI_SERVER_ARG)
                .value_name("URI")
                .help("The full URI to the krill server. Or set env: KRILL_CLI_SERVER")
                .required(false),
        )
        .arg(
            Arg::with_name(KRILL_CLI_TOKEN_ARG)
                .short("t")
                .long(KRILL_CLI_TOKEN_ARG)
                .value_name("string")
                .help("The secret token for the krill server. Or set env: KRILL_CLI_TOKEN")
                .required(false),
        )
        .arg(
            Arg::with_name(KRILL_CLI_FORMAT_ARG)
                .short("f")
                .long(KRILL_CLI_FORMAT_ARG)
                .value_name("type")
                .help("Report format: none|json|text (default). Or set env: KRILL_CLI_FORMAT")
                .required(false),
        )
        .arg(
            Arg::with_name(KRILL_CLI_API_ARG)
                .long(KRILL_CLI_API_ARG)
                .help("Only show the API call and exit. Or set env: KRILL_CLI_API=1")
                .required(false),
        )
    }

    fn add_my_ca_arg<'a, 'b>(app: App<'a, 'b>) -> App<'a, 'b> {
        app.arg(
            Arg::with_name(KRILL_CLI_MY_CA_ARG)
                .value_name("name")
                .short("c")
                .long(KRILL_CLI_MY_CA_ARG)
                .help("The name of the CA you wish to control. Or set env: KRILL_CLI_MY_CA")
                .required(false),
        )
    }

    fn add_child_arg<'a, 'b>(app: App<'a, 'b>) -> App<'a, 'b> {
        app.arg(
            Arg::with_name("child")
                .value_name("name")
                .long("child")
                .help("The name of the child CA you wish to control.")
                .required(true),
        )
    }

    fn add_resource_args<'a, 'b>(app: App<'a, 'b>) -> App<'a, 'b> {
        app.arg(
            Arg::with_name("asn")
                .short("a")
                .long("asn")
                .value_name("AS resources")
                .help("The AS resources: e.g. AS1, AS3-4")
                .required(false),
        )
        .arg(
            Arg::with_name("ipv4")
                .short("4")
                .long("ipv4")
                .value_name("IPv4 resources")
                .help("The IPv4 resources: e.g. 192.168.0.0/16")
                .required(false),
        )
        .arg(
            Arg::with_name("ipv6")
                .short("6")
                .long("ipv6")
                .value_name("IPv6 resources")
                .help("The IPv6 resources: e.g. 2001:db8::/32")
                .required(false),
        )
    }

    fn add_parent_arg<'a, 'b>(app: App<'a, 'b>) -> App<'a, 'b> {
        app.arg(
            Arg::with_name("parent")
                .long("parent")
                .short("p")
                .value_name("name")
                .help("The local name by which your ca refers to this parent.")
                .required(true),
        )
    }

    fn make_config_sc<'a, 'b>(app: App<'a, 'b>) -> App<'a, 'b> {
        let mut config_sub =
            SubCommand::with_name("config").about("Creates a configuration file for krill and prints it to STDOUT.");

        fn add_data_dir_arg<'a, 'b>(app: App<'a, 'b>) -> App<'a, 'b> {
            app.arg(
                Arg::with_name("data")
                    .long("data")
                    .short("d")
                    .value_name("path")
                    .help("Override the default path (./data/) for the data directory (must end with '/').")
                    .required(false),
            )
        }

        fn add_log_file_arg<'a, 'b>(app: App<'a, 'b>) -> App<'a, 'b> {
            app.arg(
                Arg::with_name("logfile")
                    .long("logfile")
                    .short("l")
                    .value_name("path")
                    .help("Override the default path (./krill.log) for the log file.")
                    .required(false),
            )
        }

        fn add_rsync_base_arg<'a, 'b>(app: App<'a, 'b>) -> App<'a, 'b> {
            app.arg(
                Arg::with_name("rsync")
                    .long("rsync")
                    .value_name("uri")
                    .help("Specify the base rsync URI for your repository, must end with '/'.")
                    .required(true),
            )
        }

        fn add_rrdp_service_uri_arg<'a, 'b>(app: App<'a, 'b>) -> App<'a, 'b> {
            app.arg(
                Arg::with_name("rrdp")
                    .long("rrdp")
                    .value_name("uri")
                    .help(
                        "Specify the base https URI for your RRDP (excluding notification.xml), \
                    must \
                    end with '/'",
                    )
                    .required(true),
            )
        }

        #[cfg(feature = "multi-user")]
        fn add_id_arg<'a, 'b>(app: App<'a, 'b>) -> App<'a, 'b> {
            app.arg(
                Arg::with_name("id")
                    .long("id")
                    .value_name("id")
                    .help("Specify the id (e.g. username, email) to generate configuration for")
                    .required(true),
            )
        }

        #[cfg(feature = "multi-user")]
        fn add_attr_arg<'a, 'b>(app: App<'a, 'b>) -> App<'a, 'b> {
            app.arg(
                Arg::with_name("attr")
                    .short("a")
                    .long("attribute")
                    .value_name("attr")
                    .help("Specify key=value pair attributes to give the user in Krill")
                    .required(false)
                    .multiple(true),
            )
        }

        let mut with_repo = SubCommand::with_name("repo").about("Use a self-hosted repository (not recommended)");

        with_repo = Self::add_general_args(with_repo);
        with_repo = add_data_dir_arg(with_repo);
        with_repo = add_log_file_arg(with_repo);
        with_repo = add_rsync_base_arg(with_repo);
        with_repo = add_rrdp_service_uri_arg(with_repo);

        let mut with_3rd = SubCommand::with_name("simple").about("Use a 3rd party repository for publishing");

        with_3rd = Self::add_general_args(with_3rd);
        with_3rd = add_data_dir_arg(with_3rd);
        with_3rd = add_log_file_arg(with_3rd);

        config_sub = config_sub.subcommand(with_3rd);
        config_sub = config_sub.subcommand(with_repo);

        #[cfg(feature = "multi-user")]
        {
            let mut with_user =
                SubCommand::with_name("user").about("Generate a user authentication configuration file fragment");

            with_user = Self::add_general_args(with_user);
            with_user = add_id_arg(with_user);
            with_user = add_attr_arg(with_user);

            config_sub = config_sub.subcommand(with_user);
        }

        app.subcommand(config_sub)
    }

    fn make_cas_list_sc<'a, 'b>(app: App<'a, 'b>) -> App<'a, 'b> {
        let sub = SubCommand::with_name("list").about("List the current CAs.");

        let sub = Self::add_general_args(sub);

        app.subcommand(sub)
    }

    fn make_cas_show_ca_sc<'a, 'b>(app: App<'a, 'b>) -> App<'a, 'b> {
        let mut sub = SubCommand::with_name("show").about("Show details of a CA.");

        sub = Self::add_general_args(sub);
        sub = Self::add_my_ca_arg(sub);

        app.subcommand(sub)
    }

    fn make_cas_show_history_sc<'a, 'b>(app: App<'a, 'b>) -> App<'a, 'b> {
        let mut sub = SubCommand::with_name("history").about("Show full history of a CA.");

        sub = Self::add_general_args(sub);
        sub = Self::add_my_ca_arg(sub);

        sub = sub.arg(
            Arg::with_name("full")
                .long("full")
                .help("Show history including publication.")
                .required(false),
        );

        sub = sub.arg(
            Arg::with_name("rows")
                .long("rows")
                .help("Number of rows (max 250)")
                .value_name("<number>")
                .required(false),
        );

        sub = sub.arg(
            Arg::with_name("offset")
                .long("offset")
                .help("Number of results to skip")
                .value_name("<number>")
                .required(false),
        );

        sub = sub.arg(
            Arg::with_name("after")
                .long("after")
                .help("Show commands issued after date/time in RFC 3339 format, e.g. 2020-04-09T19:37:02Z")
                .value_name("<RFC 3339 DateTime>")
                .required(false),
        );

        sub = sub.arg(
            Arg::with_name("before")
                .long("before")
                .help("Show commands issued after date/time in RFC 3339 format, e.g. 2020-04-09T19:37:02Z")
                .value_name("<RFC 3339 DateTime>")
                .required(false),
        );

        app.subcommand(sub)
    }

    fn make_cas_show_action_sc<'a, 'b>(app: App<'a, 'b>) -> App<'a, 'b> {
        let mut sub = SubCommand::with_name("action").about("Show details for a specific CA action.");

        sub = Self::add_general_args(sub);
        sub = Self::add_my_ca_arg(sub);

        sub = sub.arg(
            Arg::with_name("key")
                .long("key")
                .value_name("action key string")
                .help("The action key (as shown in the history).")
                .required(true),
        );

        app.subcommand(sub)
    }

    fn make_cas_add_ca_sc<'a, 'b>(app: App<'a, 'b>) -> App<'a, 'b> {
        let mut sub = SubCommand::with_name("add").about("Add a new CA.");

        sub = Self::add_general_args(sub);
        sub = Self::add_my_ca_arg(sub);

        app.subcommand(sub)
    }

    fn make_cas_children_add_sc<'a, 'b>(app: App<'a, 'b>) -> App<'a, 'b> {
        let mut sub = SubCommand::with_name("add").about("Add a child to a CA.");

        sub = Self::add_general_args(sub);
        sub = Self::add_my_ca_arg(sub);
        sub = Self::add_child_arg(sub);
        sub = Self::add_resource_args(sub);
        let sub = sub.arg(
            Arg::with_name("request")
                .long("request")
                .short("r")
                .help("The location of the RFC8183 Child Request XML file.")
                .value_name("<XML file>")
                .required(true),
        );

        app.subcommand(sub)
    }

    fn make_cas_children_update_sc<'a, 'b>(app: App<'a, 'b>) -> App<'a, 'b> {
        let mut sub = SubCommand::with_name("update").about("Update an existing child of a CA.");

        sub = Self::add_general_args(sub);
        sub = Self::add_my_ca_arg(sub);
        sub = Self::add_child_arg(sub);
        sub = Self::add_resource_args(sub);
        sub = sub.arg(
            Arg::with_name("idcert")
                .long("idcert")
                .help("The child's updated ID certificate")
                .value_name("DER encoded certificate")
                .required(false),
        );

        app.subcommand(sub)
    }

    fn make_cas_children_response_sc<'a, 'b>(app: App<'a, 'b>) -> App<'a, 'b> {
        let mut sub = SubCommand::with_name("response").about("Show the RFC8183 Parent Response XML.");

        sub = Self::add_general_args(sub);
        sub = Self::add_my_ca_arg(sub);
        sub = Self::add_child_arg(sub);

        app.subcommand(sub)
    }

    fn make_cas_children_info_sc<'a, 'b>(app: App<'a, 'b>) -> App<'a, 'b> {
        let mut sub = SubCommand::with_name("info").about("Show info for a child (id and resources).");

        sub = Self::add_general_args(sub);
        sub = Self::add_my_ca_arg(sub);
        sub = Self::add_child_arg(sub);

        app.subcommand(sub)
    }

    fn make_cas_children_remove_sc<'a, 'b>(app: App<'a, 'b>) -> App<'a, 'b> {
        let mut sub = SubCommand::with_name("remove").about("Remove an existing child from a CA.");

        sub = Self::add_general_args(sub);
        sub = Self::add_my_ca_arg(sub);
        sub = Self::add_child_arg(sub);

        app.subcommand(sub)
    }

    fn make_cas_children_sc<'a, 'b>(app: App<'a, 'b>) -> App<'a, 'b> {
        let mut sub = SubCommand::with_name("children").about("Manage children for a CA in Krill.");

        sub = Self::make_cas_children_add_sc(sub);
        sub = Self::make_cas_children_update_sc(sub);
        sub = Self::make_cas_children_info_sc(sub);
        sub = Self::make_cas_children_remove_sc(sub);
        sub = Self::make_cas_children_response_sc(sub);

        app.subcommand(sub)
    }

    fn make_cas_parents_request_sc<'a, 'b>(app: App<'a, 'b>) -> App<'a, 'b> {
        let mut sub = SubCommand::with_name("request").about("Show RFC8183 Child Request XML.");

        sub = Self::add_general_args(sub);
        sub = Self::add_my_ca_arg(sub);

        app.subcommand(sub)
    }

    fn make_cas_parents_add_sc<'a, 'b>(app: App<'a, 'b>) -> App<'a, 'b> {
        let mut sub = SubCommand::with_name("add").about("Add a parent to this CA.");

        sub = Self::add_general_args(sub);
        sub = Self::add_my_ca_arg(sub);
        sub = Self::add_parent_arg(sub);
        sub = sub.arg(
            Arg::with_name("response")
                .long("response")
                .short("r")
                .help("The location of the RFC8183 Parent Response XML file.")
                .value_name("<XML file>")
                .required(true),
        );

        app.subcommand(sub)
    }

    fn make_cas_parents_update_sc<'a, 'b>(app: App<'a, 'b>) -> App<'a, 'b> {
        let mut sub = SubCommand::with_name("update").about("Update an existing parent of this CA.");

        sub = Self::add_general_args(sub);
        sub = Self::add_my_ca_arg(sub);
        sub = Self::add_parent_arg(sub);
        sub = sub.arg(
            Arg::with_name("response")
                .long("response")
                .short("r")
                .help("The location of the RFC8183 Parent Response XML file.")
                .value_name("<XML file>")
                .required(true),
        );

        app.subcommand(sub)
    }

    fn make_cas_parents_statuses_sc<'a, 'b>(app: App<'a, 'b>) -> App<'a, 'b> {
        let mut sub = SubCommand::with_name("statuses").about("Show overview of all parent statuses of this CA.");

        sub = Self::add_general_args(sub);
        sub = Self::add_my_ca_arg(sub);

        app.subcommand(sub)
    }

    fn make_cas_parents_contact_sc<'a, 'b>(app: App<'a, 'b>) -> App<'a, 'b> {
        let mut sub = SubCommand::with_name("contact").about("Show contact information for a parent of this CA.");

        sub = Self::add_general_args(sub);
        sub = Self::add_my_ca_arg(sub);
        sub = Self::add_parent_arg(sub);

        app.subcommand(sub)
    }

    fn make_cas_parents_remove_sc<'a, 'b>(app: App<'a, 'b>) -> App<'a, 'b> {
        let mut sub = SubCommand::with_name("remove").about("Remove an existing parent from this CA.");

        sub = Self::add_general_args(sub);
        sub = Self::add_my_ca_arg(sub);
        sub = Self::add_parent_arg(sub);

        app.subcommand(sub)
    }

    fn make_cas_parents_sc<'a, 'b>(app: App<'a, 'b>) -> App<'a, 'b> {
        let mut sub = SubCommand::with_name("parents").about("Manage parents for this CA.");

        sub = Self::make_cas_parents_request_sc(sub);
        sub = Self::make_cas_parents_add_sc(sub);
        sub = Self::make_cas_parents_update_sc(sub);
        sub = Self::make_cas_parents_contact_sc(sub);
        sub = Self::make_cas_parents_statuses_sc(sub);
        sub = Self::make_cas_parents_remove_sc(sub);

        app.subcommand(sub)
    }

    fn make_cas_keyroll_init_sc<'a, 'b>(app: App<'a, 'b>) -> App<'a, 'b> {
        let mut sub = SubCommand::with_name("init").about("Initialise roll for all keys held by this CA.");

        sub = Self::add_general_args(sub);
        sub = Self::add_my_ca_arg(sub);

        app.subcommand(sub)
    }

    fn make_cas_keyroll_activate_sc<'a, 'b>(app: App<'a, 'b>) -> App<'a, 'b> {
        let mut sub = SubCommand::with_name("activate").about("Finish roll for all keys held by this CA.");

        sub = Self::add_general_args(sub);
        sub = Self::add_my_ca_arg(sub);

        app.subcommand(sub)
    }

    fn make_cas_keyroll_sc<'a, 'b>(app: App<'a, 'b>) -> App<'a, 'b> {
        let mut sub = SubCommand::with_name("keyroll").about("Perform a manual key-roll in Krill.");

        sub = Self::make_cas_keyroll_init_sc(sub);
        sub = Self::make_cas_keyroll_activate_sc(sub);

        app.subcommand(sub)
    }

    fn make_cas_routes_list_sc<'a, 'b>(app: App<'a, 'b>) -> App<'a, 'b> {
        let mut sub = SubCommand::with_name("list").about("Show current authorizations.");

        sub = Self::add_general_args(sub);
        sub = Self::add_my_ca_arg(sub);

        app.subcommand(sub)
    }

    fn make_cas_routes_update_sc<'a, 'b>(app: App<'a, 'b>) -> App<'a, 'b> {
        let mut sub = SubCommand::with_name("update").about("Update authorizations.");

        sub = Self::add_general_args(sub);
        sub = Self::add_my_ca_arg(sub);

        sub = sub.arg(
            Arg::with_name("delta")
                .long("delta")
                .help(concat!(
                    "Provide a delta file using the following format:\n",
                    "# Some comment\n",
                    "  # Indented comment\n",
                    "\n", // empty line
                    "A: 192.168.0.0/16 => 64496 # inline comment\n",
                    "A: 192.168.1.0/24 => 64496\n",
                    "R: 192.168.3.0/24 => 64496\n",
                ))
                .value_name("<file>")
                .required(false),
        );

        sub = sub.arg(
            Arg::with_name("add")
                .long("add")
                .help("One or more ROAs to add, e.g.: 192.168.0.0/16 => 64496")
                .value_name("<roa definition>")
                .multiple(true)
                .required(false),
        );

        sub = sub.arg(
            Arg::with_name("remove")
                .long("remove")
                .help("One or more ROAs to remove, e.g.: 192.168.0.0/16 => 64496")
                .value_name("<roa definition>")
                .multiple(true)
                .required(false),
        );

        sub = sub.arg(
            Arg::with_name("dryrun")
                .long("dryrun")
                .help("Perform a dry run of the update and return the BGP analysis for the scoped to the update")
                .required(false),
        );

        sub = sub.arg(
            Arg::with_name("try")
                .long("try")
                .help("Try to perform the update, advice in case it would result in errors or invalids.")
                .required(false),
        );

        app.subcommand(sub)
    }

    fn make_cas_routes_bgp_full_sc<'a, 'b>(app: App<'a, 'b>) -> App<'a, 'b> {
        let mut sub = SubCommand::with_name("analyze").about("Show full report of ROAs vs known BGP announcements.");

        sub = Self::add_general_args(sub);
        sub = Self::add_my_ca_arg(sub);
        app.subcommand(sub)
    }

    fn make_cas_routes_bgp_suggestions_sc<'a, 'b>(app: App<'a, 'b>) -> App<'a, 'b> {
        let mut sub = SubCommand::with_name("suggest").about("Show ROA suggestions based on known BGP announcements.");

        sub = Self::add_general_args(sub);
        sub = Self::add_my_ca_arg(sub);

        sub = sub
            .arg(
                Arg::with_name("ipv4")
                    .short("4")
                    .long("ipv4")
                    .value_name("IPv4 resources")
                    .help("Scope to these IPv4 resources")
                    .required(false),
            )
            .arg(
                Arg::with_name("ipv6")
                    .short("6")
                    .long("ipv6")
                    .value_name("IPv6 resources")
                    .help("Scope to these IPv6 resources")
                    .required(false),
            );

        app.subcommand(sub)
    }

    fn make_cas_routes_bgp_sc<'a, 'b>(app: App<'a, 'b>) -> App<'a, 'b> {
        let mut sub =
            SubCommand::with_name("bgp").about("Show current authorizations in relation to known announcements.");

        sub = Self::make_cas_routes_bgp_full_sc(sub);
        sub = Self::make_cas_routes_bgp_suggestions_sc(sub);

        app.subcommand(sub)
    }

    fn make_cas_routes_sc<'a, 'b>(app: App<'a, 'b>) -> App<'a, 'b> {
        let mut sub = SubCommand::with_name("roas").about("Manage ROAs for your CA.");

        sub = Self::make_cas_routes_list_sc(sub);
        sub = Self::make_cas_routes_update_sc(sub);
        sub = Self::make_cas_routes_bgp_sc(sub);

        app.subcommand(sub)
    }

    fn make_cas_repo_request_sc<'a, 'b>(app: App<'a, 'b>) -> App<'a, 'b> {
        let mut sub = SubCommand::with_name("request").about("Show RFC8183 Publisher Request XML.");

        sub = Self::add_general_args(sub);
        sub = Self::add_my_ca_arg(sub);

        app.subcommand(sub)
    }

    fn make_cas_repo_show_sc<'a, 'b>(app: App<'a, 'b>) -> App<'a, 'b> {
        let mut sub = SubCommand::with_name("show").about("Show current repo config.");

        sub = Self::add_general_args(sub);
        sub = Self::add_my_ca_arg(sub);

        app.subcommand(sub)
    }

    fn make_cas_repo_status_sc<'a, 'b>(app: App<'a, 'b>) -> App<'a, 'b> {
        let mut sub = SubCommand::with_name("status").about("Show current repo status.");

        sub = Self::add_general_args(sub);
        sub = Self::add_my_ca_arg(sub);

        app.subcommand(sub)
    }

    fn make_cas_repo_update_sc<'a, 'b>(app: App<'a, 'b>) -> App<'a, 'b> {
        let mut sub = SubCommand::with_name("update").about("Change which repository this CA uses.");

        sub = Self::add_general_args(sub);
        sub = Self::add_my_ca_arg(sub);
        sub = sub.arg(
            Arg::with_name("response")
                .value_name("file")
                .long("response")
                .short("r")
                .help("The location of the RFC8183 Publisher Response XML file. Defaults to reading from STDIN")
                .required(false),
        );

        app.subcommand(sub)
    }

    fn make_cas_repo_sc<'a, 'b>(app: App<'a, 'b>) -> App<'a, 'b> {
        let mut sub = SubCommand::with_name("repo").about("Manage the repository for your CA.");

        sub = Self::make_cas_repo_request_sc(sub);
        sub = Self::make_cas_repo_show_sc(sub);
        sub = Self::make_cas_repo_status_sc(sub);
        sub = Self::make_cas_repo_update_sc(sub);

        app.subcommand(sub)
    }

    fn make_cas_issues_sc<'a, 'b>(app: App<'a, 'b>) -> App<'a, 'b> {
        let mut sub = SubCommand::with_name("issues").about("Show issues for CAs.");

        sub = Self::add_general_args(sub);
        sub = Self::add_my_ca_arg(sub);

        app.subcommand(sub)
    }

    #[cfg(feature = "rta")]
    fn make_cas_rta_list<'a, 'b>(app: App<'a, 'b>) -> App<'a, 'b> {
        let mut sub = SubCommand::with_name("list").about("List RTAs");

        sub = Self::add_general_args(sub);
        sub = Self::add_my_ca_arg(sub);

        app.subcommand(sub)
    }

    #[cfg(feature = "rta")]
    fn make_cas_rta_show<'a, 'b>(app: App<'a, 'b>) -> App<'a, 'b> {
        let mut sub = SubCommand::with_name("show").about("Show RTA");

        sub = Self::add_general_args(sub);
        sub = Self::add_my_ca_arg(sub);

        sub = sub.arg(
            Arg::with_name("name")
                .long("name")
                .short("n")
                .value_name("string")
                .help("Your local name for this RTA")
                .required(true),
        );

        sub = sub.arg(
            Arg::with_name("out")
                .long("out")
                .short("o")
                .value_name("path")
                .help("File to write RTA to")
                .required(true),
        );

        app.subcommand(sub)
    }

    #[cfg(feature = "rta")]
    fn make_cas_rta_sign_sc<'a, 'b>(app: App<'a, 'b>) -> App<'a, 'b> {
        let mut sub = SubCommand::with_name("sign").about("Create RTA signed by this CA");

        sub = Self::add_general_args(sub);
        sub = Self::add_my_ca_arg(sub);

        sub = Self::add_resource_args(sub);

        sub = sub.arg(
            Arg::with_name("days")
                .long("days")
                .short("d")
                .value_name("number of days")
                .help("Validity time of the RTA in days")
                .required(true),
        );

        sub = sub.arg(
            Arg::with_name("in")
                .long("in")
                .short("i")
                .value_name("path")
                .help("Content which needs to be signed")
                .required(true),
        );

        sub = sub.arg(
            Arg::with_name("name")
                .long("name")
                .short("n")
                .value_name("string")
                .help("Your local name for this RTA")
                .required(true),
        );

        sub = sub.arg(
            Arg::with_name("keys")
                .long("keys")
                .short("k")
                .value_name("hexencoded keyidentifiers")
                .multiple(true)
                .help("Optional additional keys to include in this RTA")
                .required(false),
        );

        app.subcommand(sub)
    }

    #[cfg(feature = "rta")]
    fn make_cas_rta_multi_prep_sc<'a, 'b>(app: App<'a, 'b>) -> App<'a, 'b> {
        let mut sub = SubCommand::with_name("prep").about("Prepare keys for multi-signed RTA");

        sub = Self::add_general_args(sub);
        sub = Self::add_my_ca_arg(sub);

        sub = Self::add_resource_args(sub);

        sub = sub.arg(
            Arg::with_name("days")
                .long("days")
                .short("d")
                .value_name("number of days")
                .help("Validity time of the RTA in days")
                .required(true),
        );

        sub = sub.arg(
            Arg::with_name("name")
                .long("name")
                .short("n")
                .value_name("string")
                .help("Your local name for this RTA")
                .required(true),
        );

        app.subcommand(sub)
    }

    #[cfg(feature = "rta")]
    fn make_cas_rta_multi_sign_sc<'a, 'b>(app: App<'a, 'b>) -> App<'a, 'b> {
        let mut sub = SubCommand::with_name("cosign").about("Co-sign an existing (prepared) RTA");

        sub = Self::add_general_args(sub);
        sub = Self::add_my_ca_arg(sub);

        sub = sub.arg(
            Arg::with_name("name")
                .long("name")
                .short("n")
                .value_name("string")
                .help("Your local name for this RTA")
                .required(true),
        );

        sub = sub.arg(
            Arg::with_name("in")
                .long("in")
                .short("i")
                .value_name("path")
                .help("RTA which needs to be co-signed")
                .required(true),
        );

        app.subcommand(sub)
    }

    #[cfg(feature = "rta")]
    fn make_cas_rta_multi_sc<'a, 'b>(app: App<'a, 'b>) -> App<'a, 'b> {
        let mut sub = SubCommand::with_name("multi").about("Manage RTA signed by multiple parties");

        sub = Self::make_cas_rta_multi_prep_sc(sub);
        sub = Self::make_cas_rta_multi_sign_sc(sub);

        app.subcommand(sub)
    }

    #[cfg(feature = "rta")]
    fn make_cas_rta_sc<'a, 'b>(app: App<'a, 'b>) -> App<'a, 'b> {
        let mut sub = SubCommand::with_name("rta").about("Manage Resource Tagged Attestations");
        sub = Self::make_cas_rta_list(sub);
        sub = Self::make_cas_rta_show(sub);
        sub = Self::make_cas_rta_sign_sc(sub);
        sub = Self::make_cas_rta_multi_sc(sub);
        app.subcommand(sub)
    }

    fn make_bulk_sc<'a, 'b>(app: App<'a, 'b>) -> App<'a, 'b> {
        let mut sub = SubCommand::with_name("bulk").about("Manually trigger refresh/republish/resync for all CAs.");

        let mut refresh =
            SubCommand::with_name("refresh").about("Force that all CAs ask their parents for updated certificates");
        refresh = Self::add_general_args(refresh);

        let mut republish = SubCommand::with_name("publish")
            .about("Force that all CAs create new objects if needed (in which case they will also sync)");
        republish = Self::add_general_args(republish);

        let mut resync = SubCommand::with_name("sync").about("Force that all CAs sync with their repo server");
        resync = Self::add_general_args(resync);

        sub = sub.subcommand(refresh).subcommand(republish).subcommand(resync);

        app.subcommand(sub)
    }

    fn make_health_sc<'a, 'b>(app: App<'a, 'b>) -> App<'a, 'b> {
        let health = SubCommand::with_name("health").about("Perform an authenticated health check.");
        let health = Self::add_general_args(health);
        app.subcommand(health)
    }

    fn make_info_sc<'a, 'b>(app: App<'a, 'b>) -> App<'a, 'b> {
        let info = SubCommand::with_name("info").about("Show server info");
        let info = Self::add_general_args(info);
        app.subcommand(info)
    }

    fn make_matches<'a>() -> ArgMatches<'a> {
        let mut app = App::new(KRILL_CLIENT_APP).version(KRILL_VERSION);

        app = Self::make_config_sc(app);
        app = Self::make_cas_list_sc(app);
        app = Self::make_cas_show_ca_sc(app);
        app = Self::make_cas_show_history_sc(app);
        app = Self::make_cas_show_action_sc(app);
        app = Self::make_cas_add_ca_sc(app);
        app = Self::make_cas_children_sc(app);
        app = Self::make_cas_parents_sc(app);
        app = Self::make_cas_keyroll_sc(app);
        app = Self::make_cas_routes_sc(app);
        app = Self::make_cas_repo_sc(app);
        app = Self::make_cas_issues_sc(app);

        #[cfg(feature = "rta")]
        {
            app = Self::make_cas_rta_sc(app);
        }

        app = Self::make_health_sc(app);

        app = Self::make_info_sc(app);

        app = Self::make_bulk_sc(app);

        app.get_matches()
    }

    //---------------------- Parsing

    fn read_file_arg(path: &str) -> Result<Bytes, Error> {
        let path = PathBuf::from(path);
        file::read(&path).map_err(Error::IoError)
    }

    fn parse_my_ca(matches: &ArgMatches) -> Result<Handle, Error> {
        let my_ca = {
            let mut my_ca = None;

            if let Ok(my_ca_env) = env::var(KRILL_CLI_MY_CA_ENV) {
                my_ca = Some(Handle::from_str(&my_ca_env).map_err(|_| Error::InvalidHandle)?);
            }

            if let Some(my_ca_str) = matches.value_of(KRILL_CLI_MY_CA_ARG) {
                my_ca = Some(Handle::from_str(my_ca_str).map_err(|_| Error::InvalidHandle)?);
            }

            my_ca.ok_or_else(|| Error::missing_arg_with_env(KRILL_CLI_MY_CA_ARG, KRILL_CLI_MY_CA_ENV))?
        };

        Ok(my_ca)
    }

    fn parse_resource_args(matches: &ArgMatches) -> Result<Option<ResourceSet>, Error> {
        let asn = matches.value_of("asn");
        let v4 = matches.value_of("ipv4");
        let v6 = matches.value_of("ipv6");

        if asn.is_some() || v4.is_some() || v6.is_some() {
            let asn = asn.unwrap_or_else(|| "");
            let v4 = v4.unwrap_or_else(|| "");
            let v6 = v6.unwrap_or_else(|| "");

            Ok(Some(ResourceSet::from_strs(asn, v4, v6)?))
        } else {
            Ok(None)
        }
    }

    fn parse_matches_repo_config(matches: &ArgMatches) -> Result<Options, Error> {
        let general_args = GeneralArgs::from_matches(matches)?;
        let rrdp_base: uri::Https = matches.value_of("rrdp").map(uri::Https::from_str).unwrap()?;

        if !rrdp_base.as_str().ends_with('/') {
            return Err(Error::general("URI for --rrdp MUST end with a '/'"));
        }

        let rsync_base = matches.value_of("rsync").map(uri::Rsync::from_str).unwrap()?;

        if !rsync_base.to_string().ends_with('/') {
            return Err(Error::general("URI for --rsync MUST end with a '/'"));
        }

        let mut details = KrillInitDetails::default();
        details.with_rsync_base(rsync_base);
        details.with_rrdp_service_uri(rrdp_base);

        if let Some(data) = matches.value_of("data") {
            if !data.ends_with('/') {
                return Err(Error::general("Path for --data MUST end with a '/'"));
            }
            details.with_data_dir(data);
        }

        if let Some(log_file) = matches.value_of("logfile") {
            details.with_log_file(log_file);
        }

        let command = Command::Init(details);
        Ok(Options::make(general_args, command))
    }

    fn parse_matches_simple_config(matches: &ArgMatches) -> Result<Options, Error> {
        let general_args = GeneralArgs::from_matches(matches)?;
        let mut details = KrillInitDetails::default();
        if let Some(data) = matches.value_of("data") {
            if !data.ends_with('/') {
                return Err(Error::general("Path for --data MUST end with a '/'"));
            }
            details.with_data_dir(data);
        }
        if let Some(log_file) = matches.value_of("logfile") {
            details.with_log_file(log_file);
        }

        let command = Command::Init(details);
        Ok(Options::make(general_args, command))
    }

    #[cfg(feature = "multi-user")]
    fn parse_matches_user_config(matches: &ArgMatches) -> Result<Options, Error> {
        let general_args = GeneralArgs::default();
        let mut details = KrillUserDetails::default();
        if let Some(id) = matches.value_of("id") {
            details.with_id(id.to_string());
        }
        if let Some(attr_iter) = matches.values_of("attr") {
            for attr in attr_iter {
                let mut iter = attr.split('=');
<<<<<<< HEAD
                let k = iter.next().ok_or_else(|| Error::general(&format!("attribute '{}' must be of the form key=value", attr)))?;
                let v = iter.next().ok_or_else(|| Error::general(&format!("attribute '{}' must be of the form key=value", attr)))?;
=======
                let k = iter
                    .next()
                    .ok_or_else(|| Error::general(&format!("attribute '{}' must be of the form key=value", attr)))?;
                let v = iter
                    .next()
                    .ok_or_else(|| Error::general(&format!("attribute '{}' must be of the form key=value", attr)))?;
>>>>>>> 5efe2fa3
                details.with_attr(k.to_string(), v.to_string());
            }
        }
        let command = Command::User(details);
        Ok(Options::make(general_args, command))
    }

    #[cfg(not(feature = "multi-user"))]
    fn parse_matches_user_config(_: &ArgMatches) -> Result<Options, Error> {
        Err(Error::UnrecognisedSubCommand)
    }

    fn parse_matches_config(matches: &ArgMatches) -> Result<Options, Error> {
        if let Some(m) = matches.subcommand_matches("repo") {
            Self::parse_matches_repo_config(m)
        } else if let Some(m) = matches.subcommand_matches("simple") {
            Self::parse_matches_simple_config(m)
        } else if let Some(m) = matches.subcommand_matches("user") {
            Self::parse_matches_user_config(m)
        } else {
            Err(Error::UnrecognisedSubCommand)
        }
    }

    fn parse_matches_cas_list(matches: &ArgMatches) -> Result<Options, Error> {
        let general_args = GeneralArgs::from_matches(matches)?;
        let command = Command::CertAuth(CaCommand::List);
        Ok(Options::make(general_args, command))
    }

    fn parse_matches_cas_add(matches: &ArgMatches) -> Result<Options, Error> {
        let general_args = GeneralArgs::from_matches(matches)?;
        let my_ca = Self::parse_my_ca(matches)?;

        let init = CertAuthInit::new(my_ca);

        let command = Command::CertAuth(CaCommand::Init(init));

        Ok(Options::make(general_args, command))
    }

    fn parse_matches_cas_show(matches: &ArgMatches) -> Result<Options, Error> {
        let general_args = GeneralArgs::from_matches(matches)?;
        let my_ca = Self::parse_my_ca(matches)?;

        let command = Command::CertAuth(CaCommand::Show(my_ca));
        Ok(Options::make(general_args, command))
    }

    fn parse_matches_cas_history(matches: &ArgMatches) -> Result<Options, Error> {
        let general_args = GeneralArgs::from_matches(matches)?;
        let my_ca = Self::parse_my_ca(matches)?;

        let mut options = HistoryOptions::default();
        if matches.is_present("full") {
            options.short = false;
        }

        if let Some(offset) = matches.value_of("offset") {
            let offset =
                u64::from_str(offset).map_err(|e| Error::general(&format!("invalid number: {}", e.to_string())))?;
            options.offset = offset
        }

        if let Some(rows) = matches.value_of("rows") {
            let rows =
                u64::from_str(rows).map_err(|e| Error::general(&format!("invalid number: {}", e.to_string())))?;
            if rows > 250 {
                return Err(Error::general("No more than 250 rows allowed in history"));
            }
            options.rows = rows
        }

        if let Some(after) = matches.value_of("after") {
            let time = Time::from_str(after)
                .map_err(|e| Error::general(&format!("invalid date format: {}", e.to_string())))?;
            options.after = Some(time);
        }

        if let Some(after) = matches.value_of("before") {
            let time = Time::from_str(after)
                .map_err(|e| Error::general(&format!("invalid date format: {}", e.to_string())))?;
            options.before = Some(time);
        }

        let command = Command::CertAuth(CaCommand::ShowHistory(my_ca, options));
        Ok(Options::make(general_args, command))
    }

    fn parse_matches_cas_action(matches: &ArgMatches) -> Result<Options, Error> {
        let general_args = GeneralArgs::from_matches(matches)?;
        let my_ca = Self::parse_my_ca(matches)?;
        let key = matches.value_of("key").unwrap();

        let command = Command::CertAuth(CaCommand::ShowAction(my_ca, key.to_string()));
        Ok(Options::make(general_args, command))
    }

    fn parse_matches_cas_children_add(matches: &ArgMatches) -> Result<Options, Error> {
        let path = matches.value_of("request").unwrap();
        let bytes = Self::read_file_arg(path)?;
        let request = rfc8183::ChildRequest::validate(bytes.as_ref())?;
        let auth_request = ChildAuthRequest::Rfc8183(request);

        let general_args = GeneralArgs::from_matches(matches)?;
        let my_ca = Self::parse_my_ca(matches)?;

        let child = matches.value_of("child").unwrap();
        let child = Handle::from_str(child).map_err(|_| Error::InvalidHandle)?;

        let resources = Self::parse_resource_args(matches)?.ok_or_else(|| Error::MissingResources)?;

        let child_request = AddChildRequest::new(child, resources, auth_request);
        let command = Command::CertAuth(CaCommand::ChildAdd(my_ca, child_request));
        Ok(Options::make(general_args, command))
    }

    fn parse_matches_cas_children_update(matches: &ArgMatches) -> Result<Options, Error> {
        let general_args = GeneralArgs::from_matches(matches)?;
        let my_ca = Self::parse_my_ca(matches)?;

        let child = matches.value_of("child").unwrap();
        let child = Handle::from_str(child).map_err(|_| Error::InvalidHandle)?;

        let id_cert = {
            if let Some(path) = matches.value_of("idcert") {
                let bytes = Self::read_file_arg(path)?;
                let id_cert = IdCert::decode(bytes).map_err(|_| Error::InvalidChildIdCert)?;
                Some(id_cert)
            } else {
                None
            }
        };
        let resources = Self::parse_resource_args(matches)?;

        let update = UpdateChildRequest::new(id_cert, resources);

        let command = Command::CertAuth(CaCommand::ChildUpdate(my_ca, child, update));
        Ok(Options::make(general_args, command))
    }

    fn parse_matches_cas_children_info(matches: &ArgMatches) -> Result<Options, Error> {
        let general_args = GeneralArgs::from_matches(matches)?;
        let my_ca = Self::parse_my_ca(matches)?;

        let child = matches.value_of("child").unwrap();
        let child = Handle::from_str(child).map_err(|_| Error::InvalidHandle)?;

        let command = Command::CertAuth(CaCommand::ChildInfo(my_ca, child));
        Ok(Options::make(general_args, command))
    }

    fn parse_matches_cas_children_response(matches: &ArgMatches) -> Result<Options, Error> {
        let general_args = GeneralArgs::from_matches(matches)?;
        let my_ca = Self::parse_my_ca(matches)?;

        let child = matches.value_of("child").unwrap();
        let child = Handle::from_str(child).map_err(|_| Error::InvalidHandle)?;

        let command = Command::CertAuth(CaCommand::ParentResponse(my_ca, child));
        Ok(Options::make(general_args, command))
    }

    fn parse_matches_cas_children_remove(matches: &ArgMatches) -> Result<Options, Error> {
        let general_args = GeneralArgs::from_matches(matches)?;
        let my_ca = Self::parse_my_ca(matches)?;

        let child = matches.value_of("child").unwrap();
        let child = Handle::from_str(child).map_err(|_| Error::InvalidHandle)?;

        let command = Command::CertAuth(CaCommand::ChildDelete(my_ca, child));
        Ok(Options::make(general_args, command))
    }

    fn parse_matches_cas_children(matches: &ArgMatches) -> Result<Options, Error> {
        if let Some(m) = matches.subcommand_matches("add") {
            Self::parse_matches_cas_children_add(m)
        } else if let Some(m) = matches.subcommand_matches("response") {
            Self::parse_matches_cas_children_response(m)
        } else if let Some(m) = matches.subcommand_matches("info") {
            Self::parse_matches_cas_children_info(m)
        } else if let Some(m) = matches.subcommand_matches("update") {
            Self::parse_matches_cas_children_update(m)
        } else if let Some(m) = matches.subcommand_matches("remove") {
            Self::parse_matches_cas_children_remove(m)
        } else {
            Err(Error::UnrecognisedSubCommand)
        }
    }

    fn parse_matches_cas_parents_request(matches: &ArgMatches) -> Result<Options, Error> {
        let general_args = GeneralArgs::from_matches(matches)?;
        let my_ca = Self::parse_my_ca(matches)?;

        let command = Command::CertAuth(CaCommand::ChildRequest(my_ca));

        Ok(Options::make(general_args, command))
    }

    fn parse_matches_cas_parents_add(matches: &ArgMatches) -> Result<Options, Error> {
        let path = matches.value_of("response").unwrap();
        let bytes = Self::read_file_arg(path)?;
        let response = rfc8183::ParentResponse::validate(bytes.as_ref())?;

        let general_args = GeneralArgs::from_matches(matches)?;
        let my_ca = Self::parse_my_ca(matches)?;

        let parent = matches.value_of("parent").unwrap();
        let parent = Handle::from_str(parent).map_err(|_| Error::InvalidHandle)?;
        let contact = ParentCaContact::for_rfc6492(response);
        let parent_req = ParentCaReq::new(parent, contact);

        let command = Command::CertAuth(CaCommand::AddParent(my_ca, parent_req));
        Ok(Options::make(general_args, command))
    }

    fn parse_matches_cas_parents_update(matches: &ArgMatches) -> Result<Options, Error> {
        let general_args = GeneralArgs::from_matches(matches)?;
        let my_ca = Self::parse_my_ca(matches)?;

        let parent = matches.value_of("parent").unwrap();
        let parent = Handle::from_str(parent).map_err(|_| Error::InvalidHandle)?;

        let path = matches.value_of("response").unwrap();
        let bytes = Self::read_file_arg(path)?;
        let response = rfc8183::ParentResponse::validate(bytes.as_ref())?;

        let contact = ParentCaContact::for_rfc6492(response);

        let command = Command::CertAuth(CaCommand::UpdateParentContact(my_ca, parent, contact));
        Ok(Options::make(general_args, command))
    }

    fn parse_matches_cas_parents_info(matches: &ArgMatches) -> Result<Options, Error> {
        let general_args = GeneralArgs::from_matches(matches)?;
        let my_ca = Self::parse_my_ca(matches)?;
        let parent = matches.value_of("parent").unwrap();
        let parent = Handle::from_str(parent).map_err(|_| Error::InvalidHandle)?;

        let command = Command::CertAuth(CaCommand::MyParentCaContact(my_ca, parent));
        Ok(Options::make(general_args, command))
    }

    fn parse_matches_cas_parents_statuses(matches: &ArgMatches) -> Result<Options, Error> {
        let general_args = GeneralArgs::from_matches(matches)?;
        let my_ca = Self::parse_my_ca(matches)?;

        let command = Command::CertAuth(CaCommand::ParentStatuses(my_ca));
        Ok(Options::make(general_args, command))
    }

    fn parse_matches_cas_parents_remove(matches: &ArgMatches) -> Result<Options, Error> {
        let general_args = GeneralArgs::from_matches(matches)?;
        let my_ca = Self::parse_my_ca(matches)?;
        let parent = matches.value_of("parent").unwrap();
        let parent = Handle::from_str(parent).map_err(|_| Error::InvalidHandle)?;

        let command = Command::CertAuth(CaCommand::RemoveParent(my_ca, parent));
        Ok(Options::make(general_args, command))
    }

    fn parse_matches_cas_parents(matches: &ArgMatches) -> Result<Options, Error> {
        if let Some(m) = matches.subcommand_matches("request") {
            Self::parse_matches_cas_parents_request(m)
        } else if let Some(m) = matches.subcommand_matches("add") {
            Self::parse_matches_cas_parents_add(m)
        } else if let Some(m) = matches.subcommand_matches("update") {
            Self::parse_matches_cas_parents_update(m)
        } else if let Some(m) = matches.subcommand_matches("contact") {
            Self::parse_matches_cas_parents_info(m)
        } else if let Some(m) = matches.subcommand_matches("statuses") {
            Self::parse_matches_cas_parents_statuses(m)
        } else if let Some(m) = matches.subcommand_matches("remove") {
            Self::parse_matches_cas_parents_remove(m)
        } else {
            Err(Error::UnrecognisedSubCommand)
        }
    }

    fn parse_matches_cas_keyroll_init(matches: &ArgMatches) -> Result<Options, Error> {
        let general_args = GeneralArgs::from_matches(matches)?;
        let my_ca = Self::parse_my_ca(matches)?;

        let command = Command::CertAuth(CaCommand::KeyRollInit(my_ca));

        Ok(Options::make(general_args, command))
    }

    fn parse_matches_cas_keyroll_activate(matches: &ArgMatches) -> Result<Options, Error> {
        let general_args = GeneralArgs::from_matches(matches)?;
        let my_ca = Self::parse_my_ca(matches)?;

        let command = Command::CertAuth(CaCommand::KeyRollActivate(my_ca));

        Ok(Options::make(general_args, command))
    }

    fn parse_matches_cas_keyroll(matches: &ArgMatches) -> Result<Options, Error> {
        if let Some(m) = matches.subcommand_matches("init") {
            Self::parse_matches_cas_keyroll_init(m)
        } else if let Some(m) = matches.subcommand_matches("activate") {
            Self::parse_matches_cas_keyroll_activate(m)
        } else {
            Err(Error::UnrecognisedSubCommand)
        }
    }

    fn parse_matches_cas_routes_list(matches: &ArgMatches) -> Result<Options, Error> {
        let general_args = GeneralArgs::from_matches(matches)?;
        let my_ca = Self::parse_my_ca(matches)?;

        let command = Command::CertAuth(CaCommand::RouteAuthorizationsList(my_ca));

        Ok(Options::make(general_args, command))
    }

    fn parse_matches_cas_routes_update(matches: &ArgMatches) -> Result<Options, Error> {
        let general_args = GeneralArgs::from_matches(matches)?;
        let my_ca = Self::parse_my_ca(matches)?;

        let updates = if let Some(path) = matches.value_of("delta") {
            if matches.is_present("add") || matches.is_present("remove") {
                return Err(Error::general("Cannot use --add or --remove if --delta is specified"));
            }

            let bytes = Self::read_file_arg(path)?;
            let updates_str = unsafe { from_utf8_unchecked(&bytes) };
            RoaDefinitionUpdates::from_str(updates_str)?
        } else {
            let mut added = HashSet::new();
            let mut removed = HashSet::new();

            if let Some(add) = matches.values_of("add") {
                for roa_str in add {
                    let roa: RoaDefinition = RoaDefinition::from_str(roa_str)?;
                    added.insert(roa);
                }
            }

            if let Some(remove) = matches.values_of("remove") {
                for roa_str in remove {
                    let roa: RoaDefinition = RoaDefinition::from_str(roa_str)?;
                    removed.insert(roa);
                }
            }

            if added.is_empty() && removed.is_empty() {
                return Err(Error::general(
                    "You MUST specify either --delta, or --add and/or --remove",
                ));
            }

            RoaDefinitionUpdates::new(added, removed)
        };

        if matches.is_present("dryrun") && matches.is_present("try") {
            return Err(Error::general("You cannot use both --dryrun and --try"));
        }

        let command = if matches.is_present("dryrun") {
            Command::CertAuth(CaCommand::RouteAuthorizationsDryRunUpdate(my_ca, updates))
        } else if matches.is_present("try") {
            Command::CertAuth(CaCommand::RouteAuthorizationsTryUpdate(my_ca, updates))
        } else {
            Command::CertAuth(CaCommand::RouteAuthorizationsUpdate(my_ca, updates))
        };

        Ok(Options::make(general_args, command))
    }

    fn parse_matches_cas_routes_bgp_full(matches: &ArgMatches) -> Result<Options, Error> {
        let general_args = GeneralArgs::from_matches(matches)?;
        let my_ca = Self::parse_my_ca(matches)?;
        Ok(Options::make(
            general_args,
            Command::CertAuth(CaCommand::BgpAnalysisFull(my_ca)),
        ))
    }

    fn parse_matches_cas_routes_bgp_suggest(matches: &ArgMatches) -> Result<Options, Error> {
        let general_args = GeneralArgs::from_matches(matches)?;
        let my_ca = Self::parse_my_ca(matches)?;

        let v4 = matches.value_of("ipv4").unwrap_or("");
        let v6 = matches.value_of("ipv6").unwrap_or("");

        let resources = ResourceSet::from_strs("", v4, v6)
            .map_err(|e| Error::GeneralArgumentError(format!("Could not parse IP resources: {}", e)))?;

        let resources = if resources.is_empty() { None } else { Some(resources) };

        Ok(Options::make(
            general_args,
            Command::CertAuth(CaCommand::BgpAnalysisSuggest(my_ca, resources)),
        ))
    }

    fn parse_matches_cas_routes_bgp(matches: &ArgMatches) -> Result<Options, Error> {
        if let Some(m) = matches.subcommand_matches("analyze") {
            Self::parse_matches_cas_routes_bgp_full(m)
        } else if let Some(m) = matches.subcommand_matches("suggest") {
            Self::parse_matches_cas_routes_bgp_suggest(m)
        } else {
            Err(Error::UnrecognisedSubCommand)
        }
    }

    fn parse_matches_cas_routes(matches: &ArgMatches) -> Result<Options, Error> {
        if let Some(m) = matches.subcommand_matches("list") {
            Self::parse_matches_cas_routes_list(m)
        } else if let Some(m) = matches.subcommand_matches("update") {
            Self::parse_matches_cas_routes_update(m)
        } else if let Some(m) = matches.subcommand_matches("bgp") {
            Self::parse_matches_cas_routes_bgp(m)
        } else {
            Err(Error::UnrecognisedSubCommand)
        }
    }

    fn parse_matches_cas_repo_request(matches: &ArgMatches) -> Result<Options, Error> {
        let general_args = GeneralArgs::from_matches(matches)?;
        let my_ca = Self::parse_my_ca(matches)?;

        let command = Command::CertAuth(CaCommand::RepoPublisherRequest(my_ca));

        Ok(Options::make(general_args, command))
    }

    fn parse_matches_cas_repo_details(matches: &ArgMatches) -> Result<Options, Error> {
        let general_args = GeneralArgs::from_matches(matches)?;
        let my_ca = Self::parse_my_ca(matches)?;

        let command = Command::CertAuth(CaCommand::RepoDetails(my_ca));

        Ok(Options::make(general_args, command))
    }

    fn parse_matches_cas_repo_status(matches: &ArgMatches) -> Result<Options, Error> {
        let general_args = GeneralArgs::from_matches(matches)?;
        let my_ca = Self::parse_my_ca(matches)?;

        let command = Command::CertAuth(CaCommand::RepoStatus(my_ca));

        Ok(Options::make(general_args, command))
    }

    fn parse_matches_cas_repo_update(matches: &ArgMatches) -> Result<Options, Error> {
        let general_args = GeneralArgs::from_matches(matches)?;
        let my_ca = Self::parse_my_ca(matches)?;

        let path = matches.value_of("response").unwrap();
        let bytes = Self::read_file_arg(path)?;
        let response = rfc8183::RepositoryResponse::validate(bytes.as_ref())?;

        let update = RepositoryUpdate::rfc8181(response);
        let command = Command::CertAuth(CaCommand::RepoUpdate(my_ca, update));
        Ok(Options::make(general_args, command))
    }

    fn parse_matches_cas_repo(matches: &ArgMatches) -> Result<Options, Error> {
        if let Some(m) = matches.subcommand_matches("request") {
            Self::parse_matches_cas_repo_request(m)
        } else if let Some(m) = matches.subcommand_matches("show") {
            Self::parse_matches_cas_repo_details(m)
        } else if let Some(m) = matches.subcommand_matches("status") {
            Self::parse_matches_cas_repo_status(m)
        } else if let Some(m) = matches.subcommand_matches("update") {
            Self::parse_matches_cas_repo_update(m)
        } else {
            Err(Error::UnrecognisedSubCommand)
        }
    }

    fn parse_matches_cas_issues(matches: &ArgMatches) -> Result<Options, Error> {
        let general = GeneralArgs::from_matches(matches)?;
        let command = if let Ok(ca) = Self::parse_my_ca(matches) {
            Command::CertAuth(CaCommand::Issues(Some(ca)))
        } else {
            Command::CertAuth(CaCommand::Issues(None))
        };
        Ok(Options::make(general, command))
    }

    fn parse_matches_cas_rta_list(matches: &ArgMatches) -> Result<Options, Error> {
        let general_args = GeneralArgs::from_matches(matches)?;
        let ca = Self::parse_my_ca(matches)?;
        let command = Command::CertAuth(CaCommand::RtaList(ca));
        Ok(Options::make(general_args, command))
    }

    fn parse_matches_cas_rta_show(matches: &ArgMatches) -> Result<Options, Error> {
        let general_args = GeneralArgs::from_matches(matches)?;
        let ca = Self::parse_my_ca(matches)?;
        let name = matches.value_of("name").unwrap().to_string();

        let out_file = matches.value_of("out").unwrap();
        let out_file = PathBuf::from_str(out_file)
            .map_err(|_| Error::GeneralArgumentError(format!("Invalid filename: {}", out_file)))?;

        file::save(&[], &out_file).map_err(|e| {
            Error::GeneralArgumentError(format!(
                "Cannot save to file: {}, error: {}",
                out_file.to_string_lossy(),
                e
            ))
        })?;

        let command = Command::CertAuth(CaCommand::RtaShow(ca, name, Some(out_file)));
        Ok(Options::make(general_args, command))
    }

    fn parse_matches_cas_rta_sign(matches: &ArgMatches) -> Result<Options, Error> {
        let general_args = GeneralArgs::from_matches(matches)?;
        let ca = Self::parse_my_ca(matches)?;

        let days = matches.value_of("days").unwrap();
        let days =
            i64::from_str(days).map_err(|e| Error::GeneralArgumentError(format!("Invalid number of days: {}", e)))?;

        let in_file = matches.value_of("in").unwrap();
        let in_file = PathBuf::from_str(in_file)
            .map_err(|_| Error::GeneralArgumentError(format!("Invalid filename: {}", in_file)))?;

        let content = file::read(&in_file).map_err(|e| {
            Error::GeneralArgumentError(format!(
                "Can't read file '{}', error: {}",
                in_file.to_string_lossy().to_string(),
                e,
            ))
        })?;

        let name = matches.value_of("name").unwrap().to_string();

        let validity = SignSupport::sign_validity_days(days);

        let resources = Self::parse_resource_args(matches)?
            .ok_or_else(|| Error::general("You must specify at least one of --ipv4, --ipv6 or --asn."))?;

        let keys = if let Some(keys) = matches.values_of("keys") {
            let mut res = vec![];
            for key_str in keys {
                let ki = KeyIdentifier::from_str(key_str).map_err(|_| Error::general("Invalid key identifier"))?;
                res.push(ki)
            }
            res
        } else {
            vec![]
        };

        let request = RtaContentRequest::new(resources, validity, keys, content);
        let command = Command::CertAuth(CaCommand::RtaSign(ca, name, request));
        Ok(Options::make(general_args, command))
    }

    fn parse_matches_cas_rta_multi_sign(matches: &ArgMatches) -> Result<Options, Error> {
        let general_args = GeneralArgs::from_matches(matches)?;
        let ca = Self::parse_my_ca(matches)?;
        let name = matches.value_of("name").unwrap().to_string();

        let in_file = matches.value_of("in").unwrap();
        let in_file = PathBuf::from_str(in_file)
            .map_err(|_| Error::GeneralArgumentError(format!("Invalid filename: {}", in_file)))?;

        let content = file::read(&in_file).map_err(|e| {
            Error::GeneralArgumentError(format!(
                "Can't read file '{}', error: {}",
                in_file.to_string_lossy().to_string(),
                e,
            ))
        })?;

        let rta = ResourceTaggedAttestation::new(content);

        let command = Command::CertAuth(CaCommand::RtaMultiCoSign(ca, name, rta));
        Ok(Options::make(general_args, command))
    }

    fn parse_matches_cas_rta_multi_prep(matches: &ArgMatches) -> Result<Options, Error> {
        let general_args = GeneralArgs::from_matches(matches)?;
        let ca = Self::parse_my_ca(matches)?;

        let name = matches.value_of("name").unwrap().to_string();
        let resources = Self::parse_resource_args(matches)?
            .ok_or_else(|| Error::general("You must specify at least one of --ipv4, --ipv6 or --asn."))?;

        let days = matches.value_of("days").unwrap();
        let days =
            i64::from_str(days).map_err(|e| Error::GeneralArgumentError(format!("Invalid number of days: {}", e)))?;
        let validity = SignSupport::sign_validity_days(days);

        let request = RtaPrepareRequest::new(resources, validity);

        let command = Command::CertAuth(CaCommand::RtaMultiPrep(ca, name, request));
        Ok(Options::make(general_args, command))
    }

    fn parse_matches_cas_rta_multi(matches: &ArgMatches) -> Result<Options, Error> {
        if let Some(m) = matches.subcommand_matches("prep") {
            Self::parse_matches_cas_rta_multi_prep(m)
        } else if let Some(m) = matches.subcommand_matches("cosign") {
            Self::parse_matches_cas_rta_multi_sign(m)
        } else {
            Err(Error::UnrecognisedSubCommand)
        }
    }

    fn parse_matches_cas_rta(matches: &ArgMatches) -> Result<Options, Error> {
        if let Some(m) = matches.subcommand_matches("list") {
            Self::parse_matches_cas_rta_list(m)
        } else if let Some(m) = matches.subcommand_matches("show") {
            Self::parse_matches_cas_rta_show(m)
        } else if let Some(m) = matches.subcommand_matches("sign") {
            Self::parse_matches_cas_rta_sign(m)
        } else if let Some(m) = matches.subcommand_matches("multi") {
            Self::parse_matches_cas_rta_multi(m)
        } else {
            Err(Error::UnrecognisedSubCommand)
        }
    }

    fn parse_matches_bulk(matches: &ArgMatches) -> Result<Options, Error> {
        if let Some(m) = matches.subcommand_matches("publish") {
            let general_args = GeneralArgs::from_matches(m)?;
            let command = Command::Bulk(BulkCaCommand::Publish);
            Ok(Options::make(general_args, command))
        } else if let Some(m) = matches.subcommand_matches("refresh") {
            let general_args = GeneralArgs::from_matches(m)?;
            let command = Command::Bulk(BulkCaCommand::Refresh);
            Ok(Options::make(general_args, command))
        } else if let Some(m) = matches.subcommand_matches("sync") {
            let general_args = GeneralArgs::from_matches(m)?;
            let command = Command::Bulk(BulkCaCommand::Sync);
            Ok(Options::make(general_args, command))
        } else {
            Err(Error::UnrecognisedSubCommand)
        }
    }

    fn parse_matches_health(matches: &ArgMatches) -> Result<Options, Error> {
        let general_args = GeneralArgs::from_matches(matches)?;
        let command = Command::Health;
        Ok(Options::make(general_args, command))
    }

    fn parse_matches_info(matches: &ArgMatches) -> Result<Options, Error> {
        let general_args = GeneralArgs::from_matches(matches)?;
        let command = Command::Info;
        Ok(Options::make(general_args, command))
    }

    fn parse_matches(matches: ArgMatches) -> Result<Options, Error> {
        if let Some(m) = matches.subcommand_matches("config") {
            Self::parse_matches_config(m)
        } else if let Some(m) = matches.subcommand_matches("list") {
            Self::parse_matches_cas_list(m)
        } else if let Some(m) = matches.subcommand_matches("add") {
            Self::parse_matches_cas_add(m)
        } else if let Some(m) = matches.subcommand_matches("show") {
            Self::parse_matches_cas_show(m)
        } else if let Some(m) = matches.subcommand_matches("history") {
            Self::parse_matches_cas_history(m)
        } else if let Some(m) = matches.subcommand_matches("action") {
            Self::parse_matches_cas_action(m)
        } else if let Some(m) = matches.subcommand_matches("children") {
            Self::parse_matches_cas_children(m)
        } else if let Some(m) = matches.subcommand_matches("parents") {
            Self::parse_matches_cas_parents(m)
        } else if let Some(m) = matches.subcommand_matches("keyroll") {
            Self::parse_matches_cas_keyroll(m)
        } else if let Some(m) = matches.subcommand_matches("roas") {
            Self::parse_matches_cas_routes(m)
        } else if let Some(m) = matches.subcommand_matches("repo") {
            Self::parse_matches_cas_repo(m)
        } else if let Some(m) = matches.subcommand_matches("issues") {
            Self::parse_matches_cas_issues(m)
        } else if let Some(m) = matches.subcommand_matches("rta") {
            Self::parse_matches_cas_rta(m)
        } else if let Some(m) = matches.subcommand_matches("bulk") {
            Self::parse_matches_bulk(m)
        } else if let Some(m) = matches.subcommand_matches("health") {
            Self::parse_matches_health(m)
        } else if let Some(m) = matches.subcommand_matches("info") {
            Self::parse_matches_info(m)
        } else {
            Err(Error::UnrecognisedSubCommand)
        }
    }

    pub fn from_args() -> Result<Options, Error> {
        let matches = Self::make_matches();
        Self::parse_matches(matches)
    }
}

/// This type holds all the necessary data to connect to a Krill daemon, and
/// authenticate, and perform a specific action.
pub struct KrillPubcOptions {
    server: uri::Https,
    token: Token,
    pub format: ReportFormat,
    api: bool,
    command: PublishersCommand,
}

impl KrillPubcOptions {
    fn make(general: GeneralArgs, command: PublishersCommand) -> Self {
        KrillPubcOptions {
            server: general.server,
            token: general.token,
            format: general.format,
            api: general.api,
            command,
        }
    }

    pub fn new(server: uri::Https, token: Token, format: ReportFormat, api: bool, command: PublishersCommand) -> Self {
        KrillPubcOptions {
            server,
            token,
            format,
            api,
            command,
        }
    }

    pub fn unpack(self) -> (uri::Https, Token, ReportFormat, bool, PublishersCommand) {
        (self.server, self.token, self.format, self.api, self.command)
    }

    pub fn from_args() -> Result<KrillPubcOptions, Error> {
        let matches = Self::make_matches();
        Self::parse_matches(matches)
    }

    fn make_publishers_list_sc<'a, 'b>(app: App<'a, 'b>) -> App<'a, 'b> {
        let mut sub = SubCommand::with_name("list").about("List all publishers.");
        sub = Options::add_general_args(sub);
        app.subcommand(sub)
    }

    fn make_publishers_stale_sc<'a, 'b>(app: App<'a, 'b>) -> App<'a, 'b> {
        let mut sub = SubCommand::with_name("stale").about("List all publishers which have not published in a while.");
        sub = Options::add_general_args(sub);
        sub = sub.arg(
            Arg::with_name("seconds")
                .value_name("seconds")
                .long("seconds")
                .help("The number of seconds since last publication.")
                .required(true),
        );
        app.subcommand(sub)
    }

    fn make_publishers_stats_sc<'a, 'b>(app: App<'a, 'b>) -> App<'a, 'b> {
        let mut sub = SubCommand::with_name("stats").about("Show publication server stats.");
        sub = Options::add_general_args(sub);
        app.subcommand(sub)
    }

    fn add_publisher_arg<'a, 'b>(app: App<'a, 'b>) -> App<'a, 'b> {
        app.arg(
            Arg::with_name("publisher")
                .value_name("handle")
                .short("p")
                .long("publisher")
                .help("The handle (name) of the publisher.")
                .required(true),
        )
    }

    fn make_publishers_add_sc<'a, 'b>(app: App<'a, 'b>) -> App<'a, 'b> {
        let mut sub = SubCommand::with_name("add").about("Add a publisher.");
        sub = Options::add_general_args(sub);

        sub = sub
            .arg(
                Arg::with_name("request")
                    .value_name("file")
                    .long("request")
                    .short("r")
                    .help("The location of the RFC8183 Publisher Request XML file.")
                    .required(true),
            )
            .arg(
                Arg::with_name("publisher")
                    .value_name("handle")
                    .short("p")
                    .long("publisher")
                    .help("Override the publisher handle in the XML.")
                    .required(false),
            );

        app.subcommand(sub)
    }

    fn make_publishers_remove_sc<'a, 'b>(app: App<'a, 'b>) -> App<'a, 'b> {
        let mut sub = SubCommand::with_name("remove").about("Remove a publisher.");
        sub = Options::add_general_args(sub);
        sub = Self::add_publisher_arg(sub);
        app.subcommand(sub)
    }

    fn make_publishers_show_sc<'a, 'b>(app: App<'a, 'b>) -> App<'a, 'b> {
        let mut sub = SubCommand::with_name("show").about("Show details for a publisher.");
        sub = Options::add_general_args(sub);
        sub = Self::add_publisher_arg(sub);
        app.subcommand(sub)
    }

    fn make_publishers_response_sc<'a, 'b>(app: App<'a, 'b>) -> App<'a, 'b> {
        let mut sub = SubCommand::with_name("response").about("Show RFC8183 Repository Response XML.");
        sub = Options::add_general_args(sub);
        sub = Self::add_publisher_arg(sub);
        app.subcommand(sub)
    }

    fn make_matches<'a>() -> ArgMatches<'a> {
        let mut app = App::new(KRILL_PUBC_CLIENT_APP).version(KRILL_VERSION);

        app = Self::make_publishers_list_sc(app);
        app = Self::make_publishers_stale_sc(app);
        app = Self::make_publishers_stats_sc(app);
        app = Self::make_publishers_add_sc(app);
        app = Self::make_publishers_remove_sc(app);
        app = Self::make_publishers_show_sc(app);
        app = Self::make_publishers_response_sc(app);

        app.get_matches()
    }

    fn parse_publisher_arg(matches: &ArgMatches) -> Result<PublisherHandle, Error> {
        let publisher_str = matches.value_of("publisher").unwrap();
        PublisherHandle::from_str(publisher_str).map_err(|_| Error::InvalidHandle)
    }

    fn parse_matches_publishers_list(matches: &ArgMatches) -> Result<KrillPubcOptions, Error> {
        let general_args = GeneralArgs::from_matches(matches)?;
        let command = PublishersCommand::PublisherList;
        Ok(KrillPubcOptions::make(general_args, command))
    }

    fn parse_matches_publishers_stale(matches: &ArgMatches) -> Result<KrillPubcOptions, Error> {
        let general_args = GeneralArgs::from_matches(matches)?;
        let seconds = i64::from_str(matches.value_of("seconds").unwrap()).map_err(|_| Error::InvalidSeconds)?;
        let command = PublishersCommand::StalePublishers(seconds);
        Ok(KrillPubcOptions::make(general_args, command))
    }

    fn parse_matches_publishers_stats(matches: &ArgMatches) -> Result<KrillPubcOptions, Error> {
        let general_args = GeneralArgs::from_matches(matches)?;
        let command = PublishersCommand::Stats;
        Ok(KrillPubcOptions::make(general_args, command))
    }

    fn parse_matches_publishers_add(matches: &ArgMatches) -> Result<KrillPubcOptions, Error> {
        let general_args = GeneralArgs::from_matches(matches)?;

        let path = matches.value_of("request").unwrap();
        let path = PathBuf::from(path);
        let bytes = file::read(&path)?;
        let mut req = rfc8183::PublisherRequest::validate(bytes.as_ref())?;

        if let Some(publisher_str) = matches.value_of("publisher") {
            let publisher = PublisherHandle::from_str(publisher_str).map_err(|_| Error::InvalidHandle)?;
            let (tag, _, cert) = req.unpack();
            req = rfc8183::PublisherRequest::new(tag, publisher, cert);
        }

        let command = PublishersCommand::AddPublisher(req);
        Ok(KrillPubcOptions::make(general_args, command))
    }

    fn parse_matches_publishers_remove(matches: &ArgMatches) -> Result<KrillPubcOptions, Error> {
        let general_args = GeneralArgs::from_matches(matches)?;
        let publisher = Self::parse_publisher_arg(matches)?;
        let command = PublishersCommand::RemovePublisher(publisher);
        Ok(KrillPubcOptions::make(general_args, command))
    }

    fn parse_matches_publishers_show(matches: &ArgMatches) -> Result<KrillPubcOptions, Error> {
        let general_args = GeneralArgs::from_matches(matches)?;
        let publisher = Self::parse_publisher_arg(matches)?;
        let command = PublishersCommand::ShowPublisher(publisher);
        Ok(KrillPubcOptions::make(general_args, command))
    }

    fn parse_matches_publishers_repo_response(matches: &ArgMatches) -> Result<KrillPubcOptions, Error> {
        let general_args = GeneralArgs::from_matches(matches)?;
        let publisher = Self::parse_publisher_arg(matches)?;
        let command = PublishersCommand::RepositoryResponse(publisher);
        Ok(KrillPubcOptions::make(general_args, command))
    }

    fn parse_matches(matches: ArgMatches) -> Result<KrillPubcOptions, Error> {
        if let Some(m) = matches.subcommand_matches("list") {
            Self::parse_matches_publishers_list(m)
        } else if let Some(m) = matches.subcommand_matches("stale") {
            Self::parse_matches_publishers_stale(m)
        } else if let Some(m) = matches.subcommand_matches("stats") {
            Self::parse_matches_publishers_stats(m)
        } else if let Some(m) = matches.subcommand_matches("add") {
            Self::parse_matches_publishers_add(m)
        } else if let Some(m) = matches.subcommand_matches("remove") {
            Self::parse_matches_publishers_remove(m)
        } else if let Some(m) = matches.subcommand_matches("show") {
            Self::parse_matches_publishers_show(m)
        } else if let Some(m) = matches.subcommand_matches("response") {
            Self::parse_matches_publishers_repo_response(m)
        } else {
            Err(Error::UnrecognisedSubCommand)
        }
    }
}

#[derive(Clone, Debug, Eq, PartialEq)]
#[allow(clippy::large_enum_variant)]
pub enum Command {
    NotSet,
    Health,
    Info,
    Bulk(BulkCaCommand),
    CertAuth(CaCommand),
    Init(KrillInitDetails),
    #[cfg(feature = "multi-user")]
    User(KrillUserDetails),
}

#[derive(Clone, Debug, Eq, PartialEq)]
#[allow(clippy::large_enum_variant)]
pub enum CaCommand {
    Init(CertAuthInit), // Initialise a CA
    UpdateId(Handle),   // Update CA id

    // Publishing
    RepoPublisherRequest(Handle), // Get the RFC8183 publisher request
    RepoDetails(Handle),
    RepoUpdate(Handle, RepositoryUpdate),
    RepoStatus(Handle),

    // Parents (to this CA)
    ChildRequest(Handle), // Get the RFC8183 child request
    AddParent(Handle, ParentCaReq),
    MyParentCaContact(Handle, ParentHandle),
    ParentStatuses(Handle),
    UpdateParentContact(Handle, ParentHandle, ParentCaContact),
    RemoveParent(Handle, ParentHandle),

    // Children
    ParentResponse(Handle, ChildHandle), // Get an RFC8183 parent response for a child
    ChildInfo(Handle, ChildHandle),
    ChildAdd(Handle, AddChildRequest),
    ChildUpdate(Handle, ChildHandle, UpdateChildRequest),
    ChildDelete(Handle, ChildHandle),

    // Key Management
    KeyRollInit(Handle),
    KeyRollActivate(Handle),

    // Authorizations
    RouteAuthorizationsList(Handle),
    RouteAuthorizationsUpdate(Handle, RoaDefinitionUpdates),
    RouteAuthorizationsTryUpdate(Handle, RoaDefinitionUpdates),
    RouteAuthorizationsDryRunUpdate(Handle, RoaDefinitionUpdates),
    BgpAnalysisFull(Handle),
    BgpAnalysisSuggest(Handle, Option<ResourceSet>),

    // Show details for this CA
    Show(Handle),
    ShowHistory(Handle, HistoryOptions),
    ShowAction(Handle, String),
    Issues(Option<Handle>),

    // RTA
    RtaList(Handle),
    RtaShow(Handle, RtaName, Option<PathBuf>),
    RtaSign(Handle, RtaName, RtaContentRequest),
    RtaMultiPrep(Handle, RtaName, RtaPrepareRequest),
    RtaMultiCoSign(Handle, RtaName, ResourceTaggedAttestation),

    // List all CAs
    List,
}

#[derive(Clone, Debug, Eq, PartialEq)]
pub struct HistoryOptions {
    pub short: bool,
    pub offset: u64,
    pub rows: u64,
    pub after: Option<Time>,
    pub before: Option<Time>,
}

impl Default for HistoryOptions {
    fn default() -> Self {
        HistoryOptions {
            short: true,
            offset: 0,
            rows: 100,
            after: None,
            before: None,
        }
    }
}

impl fmt::Display for HistoryOptions {
    fn fmt(&self, f: &mut fmt::Formatter) -> fmt::Result {
        let mut s = if self.short { "short" } else { "full" }.to_string();

        if let Some(before) = self.before {
            let after = self.after.map(|t| t.timestamp()).unwrap_or_else(|| 0);
            s.push_str(&format!(
                "/{}/{}/{}/{}",
                self.rows,
                self.offset,
                after,
                before.timestamp()
            ));
        } else if let Some(after) = self.after {
            s.push_str(&format!("/{}/{}/{}", self.rows, self.offset, after.timestamp()));
        } else if self.offset != 0 {
            s.push_str(&format!("/{}/{}", self.rows, self.offset));
        } else if self.rows != 100 {
            s.push_str(&format!("/{}", self.rows));
        }

        write!(f, "{}", s)
    }
}

#[derive(Clone, Debug, Eq, PartialEq)]
pub enum BulkCaCommand {
    Refresh,
    Publish,
    Sync,
}

#[derive(Clone, Debug, Eq, PartialEq)]
pub struct KrillInitDetails {
    rsync_base: Option<uri::Rsync>,
    rrdp_service_uri: Option<uri::Https>,
    data_dir: Option<String>,
    log_file: Option<String>,
}

impl KrillInitDetails {
    pub fn with_rsync_base(&mut self, rsync_base: uri::Rsync) {
        self.rsync_base = Some(rsync_base);
    }

    pub fn with_rrdp_service_uri(&mut self, rrdp_service_uri: uri::Https) {
        self.rrdp_service_uri = Some(rrdp_service_uri);
    }

    pub fn with_data_dir(&mut self, data_dir: &str) {
        self.data_dir = Some(data_dir.to_string())
    }

    pub fn with_log_file(&mut self, log_file: &str) {
        self.log_file = Some(log_file.to_string())
    }

    pub fn rsync_base(&self) -> Option<&uri::Rsync> {
        self.rsync_base.as_ref()
    }

    pub fn rrdp_service_uri(&self) -> Option<&uri::Https> {
        self.rrdp_service_uri.as_ref()
    }

    pub fn data_dir(&self) -> Option<&String> {
        self.data_dir.as_ref()
    }

    pub fn log_file(&self) -> Option<&String> {
        self.log_file.as_ref()
    }
}

impl Default for KrillInitDetails {
    fn default() -> Self {
        KrillInitDetails {
            rsync_base: None,
            rrdp_service_uri: None,
            data_dir: None,
            log_file: None,
        }
    }
}

#[cfg(feature = "multi-user")]
#[derive(Clone, Debug, Eq, PartialEq)]
pub struct KrillUserDetails {
    id: String,
    attrs: HashMap<String, String>,
}

#[cfg(feature = "multi-user")]
impl KrillUserDetails {
    pub fn with_id(&mut self, id: String) {
        self.id = id;
    }
    pub fn with_attr(&mut self, attr: String, value: String) {
        self.attrs.insert(attr, value);
    }
    pub fn id(&self) -> &String {
        &self.id
    }

    pub fn attrs(&self) -> HashMap<String, String> {
        self.attrs.clone()
    }
}

#[cfg(feature = "multi-user")]
impl Default for KrillUserDetails {
    fn default() -> Self {
        KrillUserDetails {
            id: String::new(),
            attrs: HashMap::new(),
        }
    }
}

#[derive(Clone, Debug, Eq, PartialEq)]
#[allow(clippy::large_enum_variant)]
pub enum PublishersCommand {
    AddPublisher(rfc8183::PublisherRequest),
    ShowPublisher(PublisherHandle),
    RemovePublisher(PublisherHandle),
    RepositoryResponse(PublisherHandle),
    StalePublishers(i64),
    Stats,
    PublisherList,
}

//------------ Error ---------------------------------------------------------

#[derive(Debug)]
pub enum Error {
    UriError(uri::Error),
    IoError(io::Error),
    ReportError(ReportError),
    Rfc8183(rfc8183::Error),
    ResSetErr(ResourceSetError),
    InvalidRouteDelta(AuthorizationFmtError),
    InvalidHandle,
    InvalidSeconds,
    MissingArgWithEnv(String, String),
    MissingResources,
    InvalidChildIdCert,
    UnrecognisedSubCommand,
    GeneralArgumentError(String),
}

impl fmt::Display for Error {
    fn fmt(&self, f: &mut fmt::Formatter) -> fmt::Result {
        match self {
            Error::UriError(e) => e.fmt(f),
            Error::IoError(e) => e.fmt(f),
            Error::ReportError(e) => e.fmt(f),
            Error::Rfc8183(e) => write!(f, "Invalid RFC8183 XML: {}", e),
            Error::ResSetErr(e) => write!(f, "Invalid resources requested: {}", e),
            Error::InvalidRouteDelta(e) => e.fmt(f),
            Error::InvalidHandle => write!(
                f,
                "The publisher handle may only contain -_A-Za-z0-9, (\\ /) see issue #83"
            ),
            Error::InvalidSeconds => write!(f, "Use a number of 0 or more seconds."),
            Error::MissingArgWithEnv(arg, var) => write!(
                f,
                "Missing argument: --{}, alternatively you may use env var: {}",
                arg, var
            ),
            Error::MissingResources => write!(f, "You must specify resources when adding a CA (--asn, --ipv4, --ipv6)"),
            Error::InvalidChildIdCert => write!(f, "Invalid ID cert for child."),
            Error::UnrecognisedSubCommand => write!(f, "Unrecognised sub-command. Use 'help'."),
            Error::GeneralArgumentError(s) => s.fmt(f),
        }
    }
}

impl Error {
    fn missing_arg_with_env(arg: &str, env_var: &str) -> Self {
        Error::MissingArgWithEnv(arg.to_string(), env_var.to_string())
    }

    fn general(msg: &str) -> Self {
        Error::GeneralArgumentError(msg.to_string())
    }
}

impl From<rfc8183::Error> for Error {
    fn from(e: rfc8183::Error) -> Self {
        Error::Rfc8183(e)
    }
}

impl From<uri::Error> for Error {
    fn from(e: uri::Error) -> Self {
        Error::UriError(e)
    }
}

impl From<io::Error> for Error {
    fn from(e: io::Error) -> Self {
        Error::IoError(e)
    }
}

impl From<ReportError> for Error {
    fn from(e: ReportError) -> Self {
        Error::ReportError(e)
    }
}

impl From<ResourceSetError> for Error {
    fn from(e: ResourceSetError) -> Self {
        Error::ResSetErr(e)
    }
}

impl From<AuthorizationFmtError> for Error {
    fn from(e: AuthorizationFmtError) -> Self {
        Error::InvalidRouteDelta(e)
    }
}<|MERGE_RESOLUTION|>--- conflicted
+++ resolved
@@ -1125,17 +1125,12 @@
         if let Some(attr_iter) = matches.values_of("attr") {
             for attr in attr_iter {
                 let mut iter = attr.split('=');
-<<<<<<< HEAD
-                let k = iter.next().ok_or_else(|| Error::general(&format!("attribute '{}' must be of the form key=value", attr)))?;
-                let v = iter.next().ok_or_else(|| Error::general(&format!("attribute '{}' must be of the form key=value", attr)))?;
-=======
                 let k = iter
                     .next()
                     .ok_or_else(|| Error::general(&format!("attribute '{}' must be of the form key=value", attr)))?;
                 let v = iter
                     .next()
                     .ok_or_else(|| Error::general(&format!("attribute '{}' must be of the form key=value", attr)))?;
->>>>>>> 5efe2fa3
                 details.with_attr(k.to_string(), v.to_string());
             }
         }
