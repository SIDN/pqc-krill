# GitHub Actions workflow for building and testing Krill O/S packages. Uses GitHub Actions caching to avoid rebuilding
# Rust cargo-deb , cargo generate-rpm and Krill compiled dependencies on every run.
#
# Note: at the time of writing the GH cache contents expire after a week if not used so the next build may be much
# slower as it will have to re-download/build/install lots of Rust crates.
#
# Packages are built inside Docker containers as GH Runners have extra libraries and packages installed which can cause
# package building to succeed but package installation on a real target O/S to fail, due to being built against too
# recent version of a package such as libssl or glibc.
#
# Packages are tested inside LXC/LXD containers because Docker containers don't by default support init managers such as
# systemd but we want to test systemd service unit installation and activation.

name: Packaging
on:
  push:
    branches:
    - main
    paths-ignore:
      - '.dockerignore'
      - '.github/workflow/pkg.yml'
      - 'Changelog.md'
      - 'Dockerfile'
      - 'doc/**'
      - 'docker/**'
      - 'LICENSE'
      - 'README.md'
      - 'tests/e2e/**'

  workflow_dispatch:

defaults:
  run:
    # see: https://docs.github.com/en/actions/reference/workflow-syntax-for-github-actions#using-a-specific-shell
    shell: bash --noprofile --norc -eo pipefail -x {0}

jobs:
  # Cross-compile packages in a separate job so that we can run it on the GitHub Actions runner host directly rather
  # than inside a Docker container (as is done by the `pkg` workflow). We do this because we use `cargo cross` to handle
  # the complexity of using the right compile-time tooling and dependencies for cross compilation to work, and 
  # `cargo cross` works by launching its own Docker container. Trying to launch a Docker container from within a Docker
  # container, the so-called Docker-in-Docker scenario, is more difficult for `cargo cross` to handle correctly and
  # didn't work when I tried it, even with `CROSS_DOCKER_IN_DOCKER=true` set in the environment, hence this approach.
  #
  # See: https://github.com/rust-embedded/cross#docker-in-docker
  cross:
    strategy:
      matrix:
        target:
          - 'armv7-unknown-linux-gnueabihf'
          - 'aarch64-unknown-linux-gnu'
    name: cross
    runs-on: ubuntu-latest
    steps:
    # Git clone the Krill code in the branch we were invoked on.
    - name: Checkout repository
      uses: actions/checkout@v1

    - name: Install cargo cross      
      run: |
        cargo install cross

    - name: Cross compile
      env:
        CROSS_TARGET: ${{ matrix.target }}
      run: |
        cross build --locked --release --features static-openssl --target ${CROSS_TARGET}

    - name: Upload built binaries
      uses: actions/upload-artifact@v2
      with:
        name: ${{ matrix.target }}
        path: |
          target/${{ matrix.target }}/release/krill
          target/${{ matrix.target }}/release/krillc

  # Use the cargo-deb and cargo-generate-rpm Rust crates to build Debian and RPM packages respectively for installing
  # Krill.
  # See:
  #   - https://github.com/mmstick/cargo-deb
  #   - https://github.com/cat-in-136/cargo-generate-rpm
  pkg:
    needs: cross
    strategy:
      matrix:
        pkg:
          - 'krill'
          - 'krillup'
        image:
          - 'ubuntu:xenial'   # ubuntu/16.04
          - 'ubuntu:bionic'   # ubuntu/18.04
          - 'ubuntu:focal'    # ubuntu/20.04
          - 'debian:stretch'  # debian/9
          - 'debian:buster'   # debian/10
          - 'debian:bullseye' # debian/11
          - 'centos:7'
<<<<<<< HEAD
          - 'centos:8'
        target:
          - 'x86_64'
        include:
          # cargo-generate-rpm doesn't support specifying feature variations in Cargo.toml so we have to do it via
          # custom build arguments instead.
          - image: 'centos:7'
            extra_build_args: '--features static-openssl'

          # package for the Raspberry Pi 4b as an ARMv7 cross compiled variant of the Debian Bullseye upon which
          # Raspbian 11 is based.
          - image: 'debian:bullseye'
            target: 'armv7-unknown-linux-gnueabihf'

          # package for the ROCK64 as an AARCH64 cross compiled variant of Debian Buster upon which Armbian 21 is based.
          - image: 'debian:buster'
            target: 'aarch64-unknown-linux-gnu'
=======
          - 'rockylinux:8'    # compatible with EOL centos:8
        include:
          # For CentOS 7 we want to statically link with OpenSSL, but `cargo generate-rpm` doesn't build the code for
          # unlike `cargo deb` so we have to control the feature set used for building ourselves rather than in
          # `Cargo.toml`.
          - image: 'centos:7'
            extra_build_args: '--features static-openssl'

          # CentOS 8 became EOL and is in theory still usable as a build container as there is still a Docker image
          # available, and package installation can be done by switching the yum config in the container to use packages
          # from the CentOS 8 vault rather than the now offline actual CentOS 8 repository. However, due to experiencing
          # lots of timed out connections to the vault we will build the CentOS 8 compatible package in a Rocky Linux
          # container instead, as Rocky Linux is 100% compatible with CentOS 8. The server at packages.nlnetlabs.nl
          # however has a repo for CentOS 8, not Rocky Linux, and determines the repo to publish in based on the name of
          # the archive that we produce below which is in turn based by default on the container image used to build. We
          # therefore in this case need to specify that the O/S we are building for has a different name than the Docker
          # image we are building it in.
          - image: 'rockylinux:8'
            os: 'centos:8'
>>>>>>> 820f1c76
    env:
      CARGO_DEB_VER: 1.34.2
      CARGO_GENERATE_RPM_VER: 0.6.0
      # A Krill version of the form 'x.y.z-dev' denotes a dev build that is newer than the released x.y.z version but is
      # not yet a new release.
      NEXT_VER_LABEL: dev
    name: pkg
    runs-on: ubuntu-latest
    # Build on the platform we are targeting in order to avoid https://github.com/rust-lang/rust/issues/57497.
    # Specifying container causes all of the steps in this job to run inside a Docker container.
    container: ${{ matrix.image }}

    steps:
    - name: Set vars
      id: setvars
      shell: bash
      env:
        MATRIX_IMAGE: ${{ matrix.image }}
      run: |
        # Get the operating system and release name (e.g. ubuntu and xenial) from the image name (e.g. ubuntu:xenial) by
        # extracting only the parts before and after but not including the colon:
<<<<<<< HEAD
        echo "OS_NAME=${MATRIX_IMAGE%:*}" >> $GITHUB_ENV
        echo "OS_REL=${MATRIX_IMAGE#*:}" >> $GITHUB_ENV
=======
        IMAGE="${MATRIX_IMAGE}"
        if [ "${MATRIX_OS}" != "" ]; then
          IMAGE="${MATRIX_OS}"
        fi
        echo "OS_NAME=${IMAGE%:*}" >> $GITHUB_ENV
        echo "OS_REL=${IMAGE#*:}" >> $GITHUB_ENV
      env:
        MATRIX_IMAGE: ${{ matrix.image }}
        MATRIX_OS: ${{ matrix.os }}
>>>>>>> 820f1c76

    # Git clone the Krill code in the branch we were invoked on.
    - name: Checkout repository
      uses: actions/checkout@v2

    # Install Rust the hard way rather than using a GH Action because the action doesn't work inside a Docker container.
    - name: Install Rust
      env:
        DEBIAN_FRONTEND: noninteractive
      run: |
        case ${OS_NAME} in
          debian|ubuntu)
            apt-get update
            apt-get install -y curl
            ;;
          centos)
            yum update -y
            ;;
        esac

        curl --proto '=https' --tlsv1.2 -sSf https://sh.rustup.rs | sh -s -- --profile minimal -y
        echo "$HOME/.cargo/bin" >> $GITHUB_PATH

    - name: Install compilation and other dependencies
      env:
        DEBIAN_FRONTEND: noninteractive
      run: |
        case ${OS_NAME} in
          debian|ubuntu)
            apt-get install -y build-essential jq libssl-dev lintian pkg-config
            ;;
          centos)
            yum install epel-release -y
            yum update -y
            yum install -y jq openssl-devel rpmlint
            yum groupinstall -y "Development Tools"
            ;;
        esac

    # Speed up Krill Rust builds by caching unchanged built dependencies.
    # See: https://github.com/actions/cache/blob/master/examples.md#rust---cargo
    - name: Cache Dot Cargo
      uses: actions/cache@v2
      with:
        path: |
          ~/.cargo/registry
          ~/.cargo/git
<<<<<<< HEAD
        key: ${{ matrix.image }}-${{ matrix.target }}-cargo-${{ hashFiles('**/Cargo.lock') }}
=======
        key: ${{ matrix.image }}-${{ matrix.pkg }}-cargo-${{ hashFiles('**/Cargo.lock') }}
>>>>>>> 820f1c76

    # Speed up tooling installation by only re-downloading and re-building dependent crates if we change the version of
    # the tool that we are using.
    - name: Cache Cargo Deb if available
      id: cache-cargo-deb
      uses: actions/cache@v2
      with:
        path: ~/.cargo/bin/cargo-deb
        key: ${{ matrix.image }}-${{ matrix.pkg }}-cargo-deb-${{ env.CARGO_DEB_VER }}

    - name: Cache Cargo Generate RPM if available
      id: cache-cargo-generate-rpm
      uses: actions/cache@v2
      with:
        path: ~/.cargo/bin/cargo-generate-rpm
        key: ${{ matrix.image }}-${{ matrix.pkg }}-cargo-generate-rpm-${{ env.CARGO_GENERATE_RPM_VER }}

    # Only install cargo-deb or cargo-generate-rpm if not already fetched from the cache.
    - name: Install Cargo Deb if needed
      if: steps.cache-cargo-deb.outputs.cache-hit != 'true'
      run: |
        case ${OS_NAME} in
          debian|ubuntu)
            if [[ "${OS_REL}" == "xenial" ]]; then
              # Disable use of the default lzma feature which causes XZ compression to be used
              # which then causes Lintian to fail with error:
              #   E: krill: malformed-deb-archive newer compressed control.tar.xz
              # Passing --fast to cargo-deb to disable use of XZ compression didn't help.
              # See: https://github.com/kornelski/cargo-deb/issues/12
              EXTRA_CARGO_INSTALL_ARGS="--no-default-features"
            else
              EXTRA_CARGO_INSTALL_ARGS=""
            fi
            cargo install cargo-deb --version ${CARGO_DEB_VER} --locked ${EXTRA_CARGO_INSTALL_ARGS}
            ;;
        esac

    - name: Install Cargo Generate RPM if needed
      if: steps.cache-cargo-generate-rpm.outputs.cache-hit != 'true'
      run: |
        case ${OS_NAME} in
          centos)
            cargo install cargo-generate-rpm --version ${CARGO_GENERATE_RPM_VER} --locked
            ;;
        esac

    - name: Download cross compiled binaries
      if: ${{ matrix.target != 'x86_64' }}
      id: download
      uses: actions/download-artifact@v2
      with:
        name: ${{ matrix.target }}
        path: target/${{ matrix.target }}/release

    # Instruct cargo-deb or cargo-generate-rpm to build the package based on Cargo.toml settings and command line
    # arguments.
    - name: Create the package
      env:
        MATRIX_PKG: ${{ matrix.pkg }}
        EXTRA_BUILD_ARGS: ${{ matrix.extra_build_args }}
        CROSS_TARGET: ${{ matrix.target }}
      run: |
        # Debian
        # ==============================================================================================================
        # Packages for different distributions (e.g. Stretch, Buster) of the same O/S (e.g. Debian) when served from a
        # single package repository MUST have unique package_ver_architecture triples. Cargo deb can vary the name based
        # on the 'variant' config section in use, but doesn't do so according to Debian policy (as it modifies the
        # package name, not the package version).
        #   Format: package_ver_architecture
        #   Where ver has format: [epoch:]upstream_version[-debian_revision]
        #   And debian_version should be of the form: 1<xxx>
        #   Where it is common to set <xxx> to the O/S name.
        # See:
        #   - https://unix.stackexchange.com/a/190899
        #   - https://www.debian.org/doc/debian-policy/ch-controlfields.html#version
        # Therefore we generate the version ourselves.
        #
        # In addition, Semantic Versioning and Debian version policy cannot express a pre-release label in the same way.
        # For example 0.8.0-rc.1 is a valid Cargo.toml [package].version value but when used as a Debian package version
        # 0.8.0-rc.1 would be considered _NEWER_ than the final 0.8.0 release. To express this in a Debian compatible
        # way we must replace the dash '-' with a tilda '~'.
        #
        # RPM
        # ==============================================================================================================
        # Handle the release candidate case where the version string needs to have dash replaced by tilda. The cargo
        # build command won't work if the version key in Cargo.toml contains a tilda but we have to put the tilda there
        # for when we run cargo generate-rpm so that it uses it.
        # 
        # For background on RPM versioning see:
        #   https://docs.fedoraproject.org/en-US/packaging-guidelines/Versioning/
        #
        # COMMON
        # ==============================================================================================================
        # Finally, sometimes we want a version to be NEWER than the latest release but without having to decide what
        # higher semver number to bump to. In this case we do NOT want dash '-' to become '~' because `-` is treated as
        # higher and tilda is treated as lower.
        KRILL_VER=$(cargo read-manifest | jq -r '.version')
        KRILL_NEW_VER=$(echo $KRILL_VER | tr '-' '~')
        PKG_KRILL_VER=$(echo $KRILL_NEW_VER | sed -e "s/~$NEXT_VER_LABEL/-$NEXT_VER_LABEL/")

        case ${OS_NAME} in
          debian|ubuntu)
            MAINTAINER="The NLnet Labs RPKI Team <rpki@nlnetlabs.nl>"

            # Generate the RFC 5322 format date by hand instead of using date --rfc-email because that option doesn't exist
            # on Ubuntu 16.04 and Debian 9
            RFC5322_TS=$(LC_TIME=en_US.UTF-8 date +'%a, %d %b %Y %H:%M:%S %z')

            # Generate the changelog file that Debian packages are required to have.
            # See: https://www.debian.org/doc/manuals/maint-guide/dreq.en.html#changelog
            if [ ! -d target/debian ]; then
              mkdir -p target/debian
            fi
            echo "${MATRIX_PKG} (${PKG_KRILL_VER}) unstable; urgency=medium" >target/debian/changelog
            echo "  * See: https://github.com/NLnetLabs/krill/releases/tag/v${KRILL_NEW_VER}" >>target/debian/changelog
            echo " -- maintainer ${MAINTAINER}  ${RFC5322_TS}" >>target/debian/changelog

<<<<<<< HEAD
            if [[ "${CROSS_TARGET}" == "x86_64" ]]; then
              EXTRA_CARGO_DEB_ARGS=
              VARIANT="${OS_NAME}-${OS_REL}"
            else
              EXTRA_CARGO_DEB_ARGS="--no-build --no-strip --target ${CROSS_TARGET} --output target/debian"
              VARIANT="${OS_NAME}-${OS_REL}-${CROSS_TARGET}"
=======
            if [ "${MATRIX_PKG}" == "krillup" ]; then
                # Ugly hack to use an alternate Cargo Deb configuration for krillup.
                sed -i -e 's/^\[package\.metadata\.deb\]/[package.metadata.moved-deb]/' \
                       -e 's/^\[package\.metadata\.krillup-deb/[package.metadata.deb/' Cargo.toml
>>>>>>> 820f1c76
            fi

            DEB_VER="${PKG_KRILL_VER}-1${OS_REL}"
            cargo deb --variant ${VARIANT} --deb-version ${DEB_VER} -v ${EXTRA_CARGO_DEB_ARGS} -- --locked ${EXTRA_BUILD_ARGS}
            ;;
          centos)
            # Build Krill as cargo generate-rpm can't do this yet
            cargo build --release --locked -v ${EXTRA_BUILD_ARGS}

            # Strip Krill binaries as cargo generate-rpm can't do this yet
            find target/release -maxdepth 1 -type f -executable | xargs strip -s -v

            # Fix the version string to be used for the RPM package
            sed -i -e "s/$KRILL_VER/$PKG_KRILL_VER/" Cargo.toml

            # Select the correct systemd service unit file for the target operating system
            case "${OS_NAME}:${OS_REL}" in
              centos:7)
                SYSTEMD_SERVICE_UNIT_FILE="krill-ubuntu-xenial.krill.service"
                # yum install fails on older CentOS with the default LZMA compression used by cargo generate-rpm since v0.5.0
                # see: https://github.com/cat-in-136/cargo-generate-rpm/issues/30
                EXTRA_CARGO_GENERATE_RPM_ARGS="--payload-compress gzip"
                ;;
              centos:8)
                SYSTEMD_SERVICE_UNIT_FILE="krill-ubuntu-focal.krill.service"
                EXTRA_CARGO_GENERATE_RPM_ARGS=""
                ;;
              *)
                echo >&2 "ERROR: Unsupported matrix image value: '${OS_NAME}:${OS_REL}'"
                ;;
            esac

            case ${MATRIX_PKG} in
              krill)
                # Copy the chosen systemd service unit file to where Cargo.toml expects it to be
                mkdir -p target/rpm
                cp pkg/common/${SYSTEMD_SERVICE_UNIT_FILE} target/rpm/krill.service
                ;;
              krillup)
                # Ugly hack to use an alternate configuration as `cargo generate-rpm` doesn't support
                # the `cargo deb` concept of variants.
                sed -i -e 's/^\[package\.metadata\.generate-rpm/[package.metadata.moved-generate-rpm/' \
                       -e 's/^\[package\.metadata\.krillup-generate-rpm/[package.metadata.generate-rpm/' Cargo.toml
                ;;
            esac

            cargo generate-rpm ${EXTRA_CARGO_GENERATE_RPM_ARGS}
            ;;
        esac

    # See what O/S specific linting tools think of our package.
    - name: Verify the package
      env:
        CROSS_TARGET: ${{ matrix.target }}
      run: |
        case ${OS_NAME} in
          debian|ubuntu)
            dpkg --info target/debian/*.deb
            if [[ "${CROSS_TARGET}" == "x86_64" ]]; then
              EXTRA_LINTIAN_ARGS=
            else
              EXTRA_LINTIAN_ARGS="--suppress-tags unstripped-binary-or-object"
            fi
            lintian --version
            lintian -v ${EXTRA_LINTIAN_ARGS} target/debian/*.deb
            ;;
          centos)
            # cargo generate-rpm creates RPMs that rpmlint considers to have
            # errors so don't use the rpmlint exit code otherwise we will always
            # abort the workflow.
            rpmlint target/generate-rpm/*.rpm || true
            ;;
        esac

    # Upload the produced package. The artifact will be available via the GH Actions job summary and build log pages,
    # but only to users logged in to GH with sufficient rights in this project. The uploaded artifact is also downloaded
    # by the next job (see below) to sanity check that it can be installed and results in a working Krill installation.
    - name: Upload package
      uses: actions/upload-artifact@v2
      with:
<<<<<<< HEAD
        name: ${{ env.OS_NAME }}_${{ env.OS_REL }}_${{ matrix.target }}
=======
        name: ${{ matrix.pkg }}_${{ env.OS_NAME }}_${{ env.OS_REL }}
>>>>>>> 820f1c76
        path: |
          target/debian/*.deb
          target/generate-rpm/*.rpm

    # Delete the temporary artifact that contains binaries produced by the `cross` job that ran before us. All artifacts
    # existing once the workflow completes are expected by the packages.nlnetlabs.nl scripting to contain DEB or RPM or
    # other supported package archives, not intermediate artifacts such as binaries to be packaged. Failure to delete
    # this temporary artifact will cause later publication to packages.nlnetlabs.nl using artifacts from this workflow
    # run to fail.
    - name: Delete temporary cross compiled binaries artifact
      if: ${{ matrix.target != 'x86_64' }}
      id: delete
      uses: geekyeggo/delete-artifact@v1
      with:
        name: ${{ matrix.target }}

  # Download and sanity check on target operating systems the packages created by previous jobs (see above). Don't test
  # on GH runners as they come with lots of software and libraries pre-installed and thus are not representative of the
  # actual deployment targets, nor do GH runners support all targets that we want to test. Don't test in Docker
  # containers as they do not support systemd.
  pkg-test:
    name: pkg-test
    needs: pkg
    runs-on: ubuntu-latest
    strategy:
      fail-fast: false
      matrix:
        pkg:
          - 'krill'
          - 'krillup'
        image:
          - 'ubuntu:xenial'   # ubuntu/16.04
          - 'ubuntu:bionic'   # ubuntu/18.04
          - 'ubuntu:focal'    # ubuntu/20.04
          - 'debian:stretch'  # debian/9
          - 'debian:buster'   # debian/10
          - 'debian:bullseye' # debian/11
          - 'centos:7'
          - 'centos:8'
        mode:
          - 'fresh-install'
          - 'upgrade-from-published'
        target:
          - 'x86_64'
        # if we later add a new O/S or variant we won't have yet ever published
        # the package so can't do a test upgrade over last published version. In
        # that case add lines here like so to disable the upgrade from published
        # test for that O/S (remember to change debian:bullseye to the correct
        # O/S name!):
        #
        #
        # exclude:
        #   - image: 'debian:bullseye'
        #     mode: 'upgrade-from-published'
        exclude:
          - pkg: 'krillup'
            mode: 'upgrade-from-published'
            image: 'ubuntu:xenial'   # ubuntu/16.04
          - pkg: 'krillup'
            mode: 'upgrade-from-published'
            image: 'ubuntu:bionic'   # ubuntu/18.04
          - pkg: 'krillup'
            mode: 'upgrade-from-published'
            image: 'ubuntu:focal'    # ubuntu/20.04
          - pkg: 'krillup'
            mode: 'upgrade-from-published'
            image: 'debian:stretch'  # debian/9
          - pkg: 'krillup'
            mode: 'upgrade-from-published'
            image: 'debian:buster'   # debian/10
          - pkg: 'krillup'
            mode: 'upgrade-from-published'
            image: 'debian:bullseye' # debian/11
          - pkg: 'krillup'
            mode: 'upgrade-from-published'
            image: 'centos:7'
          - pkg: 'krillup'
            mode: 'upgrade-from-published'
            image: 'centos:8'
    steps:
    # Set some environment variables that will be available to "run" steps below in this job, and some output variables
    # that will be available in GH Action step definitions below.
    - name: Set vars
      id: setvars
      shell: bash
      env:
        MATRIX_IMAGE: ${{ matrix.image }}
      run: |
        # Get the operating system and release name (e.g. ubuntu and xenial) from the image name (e.g. ubuntu:xenial) by
        # extracting only the parts before and after but not including the colon:
        OS_NAME=${MATRIX_IMAGE%:*}
        OS_REL=${MATRIX_IMAGE#*:}

        echo "OS_NAME=${OS_NAME}" >> $GITHUB_ENV
        echo "OS_REL=${OS_REL}" >> $GITHUB_ENV
<<<<<<< HEAD
        echo "LXC_IMAGE=images:${OS_NAME}/${OS_REL}/cloud" >> $GITHUB_ENV
=======

        case ${MATRIX_IMAGE} in
          centos:8)
            # the CentOS 8 LXD image no longer exists since CentOS 8 hit EOL.
            # use the Rocky Linux (a CentOS 8 compatible O/S) LXD image instead.
            echo "LXC_IMAGE=images:rockylinux/8/cloud" >> $GITHUB_ENV
            ;;
          *)
            echo "LXC_IMAGE=images:${OS_NAME}/${OS_REL}/cloud" >> $GITHUB_ENV
            ;;
        esac
      env:
        MATRIX_IMAGE: ${{ matrix.image }}
>>>>>>> 820f1c76

    - name: Download package
      uses: actions/download-artifact@v2
      with:
<<<<<<< HEAD
        name: ${{ env.OS_NAME }}_${{ env.OS_REL }}_${{ matrix.target }}
=======
        name: ${{ matrix.pkg }}_${{ env.OS_NAME }}_${{ env.OS_REL }}
>>>>>>> 820f1c76

    - name: Add current user to LXD group
      run: |
        sudo usermod --append --groups lxd $(whoami)

    - name: Initialize LXD
      run: |
        sudo lxd init --auto

    - name: Check LXD configuration
      run: |
        sg lxd -c "lxc info"

    # Use of IPv6 sometimes prevents yum update being able to resolve
    # mirrorlist.centos.org.
    - name: Disable LXD assignment of IPv6 addresses
      run: |
        sg lxd -c "lxc network set lxdbr0 ipv6.address none"

    - name: Launch LXC container
      run: |
        # security.nesting=true is needed to avoid error "Failed to set up mount namespacing: Permission denied" in a
        # Debian 10 container.
        sg lxd -c "lxc launch ${LXC_IMAGE} -c security.nesting=true testcon"

    # Run package update and install man and sudo support (missing in some
    # LXC/LXD O/S images) but first wait for cloud-init to finish otherwise the
    # network isn't yet ready. Don't use cloud-init status --wait as that isn't
    # supported on older O/S's like Ubuntu 16.04 and Debian 9. Use the sudo
    # package provided configuration files otherwise when using sudo we get an
    # error that the root user isn't allowed to use sudo.
    - name: Prepare container
      shell: bash
      run: |
        echo "Waiting for cloud-init.."
        while ! sudo lxc exec testcon -- ls -la /var/lib/cloud/data/result.json; do
          sleep 1s
        done

        case ${OS_NAME} in
          debian|ubuntu)
            sg lxd -c "lxc exec testcon -- apt-get update"
            sg lxd -c "lxc exec testcon -- apt-get install -y -o Dpkg::Options::=\"--force-confnew\" apt-transport-https ca-certificates man sudo wget"
            ;;
          centos)
            if [[ "${MATRIX_IMAGE}" == "centos:8" ]]; then
              # allow CentOS 8 to continue working now that it is EOL
              # see: https://stackoverflow.com/a/70930049
              sg lxd -c "lxc exec testcon -- sed -i -e 's|mirrorlist=|#mirrorlist=|g' -e 's|#baseurl=http://mirror.centos.org|baseurl=http://vault.centos.org|g' /etc/yum.repos.d/CentOS-Linux-*"
            fi
            sg lxd -c "lxc exec testcon -- yum update -y"
            sg lxd -c "lxc exec testcon -- yum install -y man"
            ;;
        esac

    - name: Install previously published ${{ matrix.pkg }} package
      if: ${{ matrix.mode == 'upgrade-from-published' }}
      run: |
        case ${OS_NAME} in
          debian|ubuntu)
            echo "deb [arch=amd64] https://packages.nlnetlabs.nl/linux/${OS_NAME}/ ${OS_REL} main" >$HOME/nlnetlabs.list
            sg lxd -c "lxc file push $HOME/nlnetlabs.list testcon/etc/apt/sources.list.d/"
            sg lxd -c "lxc exec testcon -- wget -q https://packages.nlnetlabs.nl/aptkey.asc"
            sg lxd -c "lxc exec testcon -- apt-key add ./aptkey.asc"
            sg lxd -c "lxc exec testcon -- apt update"
            sg lxd -c "lxc exec testcon -- apt install -y ${{ matrix.pkg }}"
            ;;
          centos)
            echo '[nlnetlabs]' >$HOME/nlnetlabs.repo
            echo 'name=NLnet Labs' >>$HOME/nlnetlabs.repo
            echo 'baseurl=https://packages.nlnetlabs.nl/linux/centos/$releasever/main/$basearch' >>$HOME/nlnetlabs.repo
            echo 'enabled=1' >>$HOME/nlnetlabs.repo
            sg lxd -c "lxc file push $HOME/nlnetlabs.repo testcon/etc/yum.repos.d/"
            sg lxd -c "lxc exec testcon -- rpm --import https://packages.nlnetlabs.nl/aptkey.asc"
            sg lxd -c "lxc exec testcon -- yum install -y ${{ matrix.pkg }}"
            ;;
        esac

    - name: Copy newly built ${{ matrix.pkg }} package into the LXC container
      run: |
        case ${OS_NAME} in
          debian|ubuntu)
            DEB_FILE=$(ls -1 debian/*.deb)
            sg lxd -c "lxc file push ${DEB_FILE} testcon/tmp/"
            echo "PKG_FILE=$(basename $DEB_FILE)" >> $GITHUB_ENV
            ;;
          centos)
            RPM_FILE=$(ls -1 generate-rpm/*.rpm)
            sg lxd -c "lxc file push ${RPM_FILE} testcon/tmp/"
            echo "PKG_FILE=$(basename $RPM_FILE)" >> $GITHUB_ENV
            ;;
        esac

    - name: Install the newly built ${{ matrix.pkg }} package
      if: ${{ matrix.mode == 'fresh-install' }}
      run: |
        case ${OS_NAME} in
          debian|ubuntu)
            sg lxd -c "lxc exec testcon -- apt-get -y install /tmp/${PKG_FILE}"
            ;;
          centos)
            sg lxd -c "lxc exec testcon -- yum install -y /tmp/${PKG_FILE}"
            ;;
        esac

    - name: Test the installed krill package
      if: ${{ matrix.pkg == 'krill' }}
      run: |
        echo -e "\nKRILLC VERSION:"
        sg lxd -c "lxc exec testcon -- krillc --version"

        echo -e "\nKRILL VERSION:"
        sg lxd -c "lxc exec testcon -- krill --version"

        echo -e "\nKRILL CONF:"
        sg lxd -c "lxc exec testcon -- cat /etc/krill.conf"

        echo -e "\nKRILL DATA DIR:"
        sg lxd -c "lxc exec testcon -- ls -la /var/lib/krill"

        echo -e "\nKRILL SERVICE STATUS BEFORE ENABLE:"
        sg lxd -c "lxc exec testcon -- systemctl status krill || true"

        echo -e "\nENABLE KRILL SERVICE:"
        sg lxd -c "lxc exec testcon -- systemctl enable krill"

        echo -e "\nKRILL SERVICE STATUS AFTER ENABLE:"
        sg lxd -c "lxc exec testcon -- systemctl status krill || true"

        echo -e "\nSTART KRILL SERVICE:"
        sg lxd -c "lxc exec testcon -- systemctl start krill"
        
        echo -e "\nKRILL SERVICE STATUS AFTER START:"
        sleep 1s
        sg lxd -c "lxc exec testcon -- systemctl status krill"

        echo -e "\nKRILL MAN PAGE:"
        sg lxd -c "lxc exec testcon -- man -P cat krill"

    - name: Test the installed krillup package
      if: ${{ matrix.pkg == 'krillup' }}
      run: |
        echo -e "\nKRILLUP VERSION:"
        sg lxd -c "lxc exec testcon -- krillup --version"

        echo -e "\nKRILLUP MAN PAGE:"
        sg lxd -c "lxc exec testcon -- man -P cat krillup"

    - name: Upgrade from the published ${{ matrix.pkg }} package to the newly built package
      if: ${{ matrix.mode == 'upgrade-from-published' }}
      run: |
        case ${OS_NAME} in
          debian|ubuntu)
            sg lxd -c "lxc exec testcon -- apt-get -y install /tmp/${PKG_FILE}"
            ;;
          centos)
            sg lxd -c "lxc exec testcon -- yum install -y /tmp/${PKG_FILE}"
            ;;
        esac

    - name: Test the upgraded krill package
      if: ${{ matrix.mode == 'upgrade-from-published' && matrix.pkg == 'krill' }}
      run: |
        echo -e "\nKRILLC VERSION:"
        sg lxd -c "lxc exec testcon -- krillc --version"

        echo -e "\nKRILL VERSION:"
        sg lxd -c "lxc exec testcon -- krill --version"

        echo -e "\nKRILL CONF:"
        sg lxd -c "lxc exec testcon -- cat /etc/krill.conf"

        echo -e "\nKRILL DATA DIR:"
        sg lxd -c "lxc exec testcon -- ls -la /var/lib/krill"

        echo -e "\nKRILL SERVICE STATUS:"
        sg lxd -c "lxc exec testcon -- systemctl status krill || true"

        echo -e "\nKRILL MAN PAGE:"
        sg lxd -c "lxc exec testcon -- man -P cat krill"<|MERGE_RESOLUTION|>--- conflicted
+++ resolved
@@ -94,25 +94,6 @@
           - 'debian:buster'   # debian/10
           - 'debian:bullseye' # debian/11
           - 'centos:7'
-<<<<<<< HEAD
-          - 'centos:8'
-        target:
-          - 'x86_64'
-        include:
-          # cargo-generate-rpm doesn't support specifying feature variations in Cargo.toml so we have to do it via
-          # custom build arguments instead.
-          - image: 'centos:7'
-            extra_build_args: '--features static-openssl'
-
-          # package for the Raspberry Pi 4b as an ARMv7 cross compiled variant of the Debian Bullseye upon which
-          # Raspbian 11 is based.
-          - image: 'debian:bullseye'
-            target: 'armv7-unknown-linux-gnueabihf'
-
-          # package for the ROCK64 as an AARCH64 cross compiled variant of Debian Buster upon which Armbian 21 is based.
-          - image: 'debian:buster'
-            target: 'aarch64-unknown-linux-gnu'
-=======
           - 'rockylinux:8'    # compatible with EOL centos:8
         include:
           # For CentOS 7 we want to statically link with OpenSSL, but `cargo generate-rpm` doesn't build the code for
@@ -132,7 +113,6 @@
           # image we are building it in.
           - image: 'rockylinux:8'
             os: 'centos:8'
->>>>>>> 820f1c76
     env:
       CARGO_DEB_VER: 1.34.2
       CARGO_GENERATE_RPM_VER: 0.6.0
@@ -154,10 +134,6 @@
       run: |
         # Get the operating system and release name (e.g. ubuntu and xenial) from the image name (e.g. ubuntu:xenial) by
         # extracting only the parts before and after but not including the colon:
-<<<<<<< HEAD
-        echo "OS_NAME=${MATRIX_IMAGE%:*}" >> $GITHUB_ENV
-        echo "OS_REL=${MATRIX_IMAGE#*:}" >> $GITHUB_ENV
-=======
         IMAGE="${MATRIX_IMAGE}"
         if [ "${MATRIX_OS}" != "" ]; then
           IMAGE="${MATRIX_OS}"
@@ -167,7 +143,6 @@
       env:
         MATRIX_IMAGE: ${{ matrix.image }}
         MATRIX_OS: ${{ matrix.os }}
->>>>>>> 820f1c76
 
     # Git clone the Krill code in the branch we were invoked on.
     - name: Checkout repository
@@ -215,11 +190,7 @@
         path: |
           ~/.cargo/registry
           ~/.cargo/git
-<<<<<<< HEAD
-        key: ${{ matrix.image }}-${{ matrix.target }}-cargo-${{ hashFiles('**/Cargo.lock') }}
-=======
         key: ${{ matrix.image }}-${{ matrix.pkg }}-cargo-${{ hashFiles('**/Cargo.lock') }}
->>>>>>> 820f1c76
 
     # Speed up tooling installation by only re-downloading and re-building dependent crates if we change the version of
     # the tool that we are using.
@@ -337,19 +308,10 @@
             echo "  * See: https://github.com/NLnetLabs/krill/releases/tag/v${KRILL_NEW_VER}" >>target/debian/changelog
             echo " -- maintainer ${MAINTAINER}  ${RFC5322_TS}" >>target/debian/changelog
 
-<<<<<<< HEAD
-            if [[ "${CROSS_TARGET}" == "x86_64" ]]; then
-              EXTRA_CARGO_DEB_ARGS=
-              VARIANT="${OS_NAME}-${OS_REL}"
-            else
-              EXTRA_CARGO_DEB_ARGS="--no-build --no-strip --target ${CROSS_TARGET} --output target/debian"
-              VARIANT="${OS_NAME}-${OS_REL}-${CROSS_TARGET}"
-=======
             if [ "${MATRIX_PKG}" == "krillup" ]; then
                 # Ugly hack to use an alternate Cargo Deb configuration for krillup.
                 sed -i -e 's/^\[package\.metadata\.deb\]/[package.metadata.moved-deb]/' \
                        -e 's/^\[package\.metadata\.krillup-deb/[package.metadata.deb/' Cargo.toml
->>>>>>> 820f1c76
             fi
 
             DEB_VER="${PKG_KRILL_VER}-1${OS_REL}"
@@ -430,11 +392,7 @@
     - name: Upload package
       uses: actions/upload-artifact@v2
       with:
-<<<<<<< HEAD
-        name: ${{ env.OS_NAME }}_${{ env.OS_REL }}_${{ matrix.target }}
-=======
         name: ${{ matrix.pkg }}_${{ env.OS_NAME }}_${{ env.OS_REL }}
->>>>>>> 820f1c76
         path: |
           target/debian/*.deb
           target/generate-rpm/*.rpm
@@ -530,9 +488,6 @@
 
         echo "OS_NAME=${OS_NAME}" >> $GITHUB_ENV
         echo "OS_REL=${OS_REL}" >> $GITHUB_ENV
-<<<<<<< HEAD
-        echo "LXC_IMAGE=images:${OS_NAME}/${OS_REL}/cloud" >> $GITHUB_ENV
-=======
 
         case ${MATRIX_IMAGE} in
           centos:8)
@@ -546,16 +501,11 @@
         esac
       env:
         MATRIX_IMAGE: ${{ matrix.image }}
->>>>>>> 820f1c76
 
     - name: Download package
       uses: actions/download-artifact@v2
       with:
-<<<<<<< HEAD
-        name: ${{ env.OS_NAME }}_${{ env.OS_REL }}_${{ matrix.target }}
-=======
         name: ${{ matrix.pkg }}_${{ env.OS_NAME }}_${{ env.OS_REL }}
->>>>>>> 820f1c76
 
     - name: Add current user to LXD group
       run: |
